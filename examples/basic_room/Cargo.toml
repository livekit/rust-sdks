--- conflicted
+++ resolved
@@ -5,11 +5,6 @@
 
 [dependencies]
 tokio = { version = "1", features = ["full"] }
-<<<<<<< HEAD
-livekit = { path = "../../livekit", version = "0.1.1" }
-futures = "0.3.28"
-=======
 env_logger = "0.10"
 livekit = { path = "../../livekit", version = "0.1.1" }
-log = "0.4"
->>>>>>> 55bda130
+log = "0.4"