--- conflicted
+++ resolved
@@ -6,11 +6,6 @@
 [dependencies]
 tokio = { version = "1", features = ["full"] }
 env_logger = "0.10"
-<<<<<<< HEAD
-livekit = { path = "../../livekit", version = "0.1.3" }
-log = "0.4"
-futures = "0.3.28"
-=======
 livekit = { path = "../../livekit", version = "0.2.0", features = ["native-tls"]}
 log = "0.4"
->>>>>>> 4fb5213c
+futures = "0.3.28"