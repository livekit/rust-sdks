--- conflicted
+++ resolved
@@ -13,11 +13,8 @@
 // limitations under the License.
 
 use livekit_protocol as proto;
-<<<<<<< HEAD
-=======
 use std::collections::HashMap;
 use std::time::Duration;
->>>>>>> 7b03bf74
 
 use crate::access_token::SIPGrants;
 use crate::get_env_keys;
@@ -36,13 +33,9 @@
 #[deprecated]
 #[derive(Default, Clone, Debug)]
 pub struct CreateSIPTrunkOptions {
-<<<<<<< HEAD
-    pub name: String,
-=======
     /// Human-readable name for the Trunk.
     pub name: String,
     /// Optional free-form metadata.
->>>>>>> 7b03bf74
     pub metadata: String,
     /// CIDR or IPs that traffic is accepted from
     /// An empty list means all inbound traffic is accepted.
@@ -120,18 +113,11 @@
 pub struct CreateSIPDispatchRuleOptions {
     pub name: String,
     pub metadata: String,
-<<<<<<< HEAD
-    /// What trunks are accepted for this dispatch rule
-    /// If empty all trunks will match this dispatch rule
-    pub trunk_ids: Vec<String>,
-    pub inbound_numbers: Vec<String>,
-=======
     pub attributes: HashMap<String, String>,
     /// What trunks are accepted for this dispatch rule
     /// If empty all trunks will match this dispatch rule
     pub trunk_ids: Vec<String>,
     pub allowed_numbers: Vec<String>,
->>>>>>> 7b03bf74
     pub hide_phone_number: bool,
 }
 
@@ -145,18 +131,12 @@
     /// Optional identity of the participant in LiveKit room
     pub participant_identity: String,
     /// Optionally set the name of the participant in a LiveKit room
-<<<<<<< HEAD
-    pub participant_name: String,
-    /// Optionally send metadata to the participant in LiveKit room
-    pub participant_metadata: String,
-=======
     pub participant_name: Option<String>,
     /// Optionally set the free-form metadata of the participant in a LiveKit room
     pub participant_metadata: Option<String>,
     pub participant_attributes: Option<HashMap<String, String>>,
     // What number should be dialed via SIP
     pub sip_number: Option<String>,
->>>>>>> 7b03bf74
     /// Optionally send following DTMF digits (extension codes) when making a call.
     /// Character 'w' can be used to add a 0.5 sec delay.
     pub dtmf: Option<String>,
@@ -194,22 +174,6 @@
         self.client
             .request(
                 SVC,
-<<<<<<< HEAD
-                "CreateSIPTrunk",
-                proto::CreateSipTrunkRequest {
-                    name: options.name,
-                    metadata: options.metadata,
-                    outbound_number: number,
-                    outbound_address: options.outbound_address,
-                    outbound_username: options.outbound_username,
-                    outbound_password: options.outbound_password,
-
-                    inbound_numbers: options.inbound_numbers,
-                    inbound_numbers_regex: Vec::new(),
-                    inbound_addresses: options.inbound_addresses,
-                    inbound_username: options.inbound_username,
-                    inbound_password: options.inbound_password,
-=======
                 "CreateSIPInboundTrunk",
                 proto::CreateSipInboundTrunkRequest {
                     trunk: Some(proto::SipInboundTrunkInfo {
@@ -232,7 +196,6 @@
                         include_headers: Default::default(),
                         media_encryption: Default::default(),
                     }),
->>>>>>> 7b03bf74
                 },
                 self.base.auth_header(
                     Default::default(),
@@ -386,14 +349,9 @@
                 proto::CreateSipDispatchRuleRequest {
                     name: options.name,
                     metadata: options.metadata,
-<<<<<<< HEAD
-                    trunk_ids: options.trunk_ids,
-                    inbound_numbers: options.inbound_numbers,
-=======
                     attributes: options.attributes,
                     trunk_ids: options.trunk_ids.to_owned(),
                     inbound_numbers: options.allowed_numbers.to_owned(),
->>>>>>> 7b03bf74
                     hide_phone_number: options.hide_phone_number,
                     rule: Some(proto::SipDispatchRule { rule: Some(rule.to_owned()) }),
 
@@ -465,16 +423,6 @@
                 SVC,
                 "CreateSIPParticipant",
                 proto::CreateSipParticipantRequest {
-<<<<<<< HEAD
-                    sip_trunk_id,
-                    sip_call_to: call_to,
-                    room_name,
-                    participant_identity: options.participant_identity,
-                    participant_metadata: options.participant_metadata,
-                    participant_name: options.participant_name,
-                    dtmf: options.dtmf,
-                    play_ringtone: options.play_ringtone,
-=======
                     sip_trunk_id: sip_trunk_id.to_owned(),
                     sip_call_to: call_to.to_owned(),
                     sip_number: options.sip_number.to_owned().unwrap_or_default(),
@@ -504,7 +452,6 @@
                     include_headers: Default::default(),
                     media_encryption: Default::default(),
                     ..Default::default()
->>>>>>> 7b03bf74
                 },
                 self.base.auth_header(
                     Default::default(),
