// Copyright 2025 LiveKit, Inc.
//
// Licensed under the Apache License, Version 2.0 (the "License");
// you may not use this file except in compliance with the License.
// You may obtain a copy of the License at
//
//     http://www.apache.org/licenses/LICENSE-2.0
//
// Unless required by applicable law or agreed to in writing, software
// distributed under the License is distributed on an "AS IS" BASIS,
// WITHOUT WARRANTIES OR CONDITIONS OF ANY KIND, either express or implied.
// See the License for the specific language governing permissions and
// limitations under the License.

use livekit_protocol as proto;

use super::{ServiceBase, ServiceResult, LIVEKIT_PACKAGE};
use crate::{access_token::VideoGrants, get_env_keys, services::twirp_client::TwirpClient};

#[derive(Default, Clone, Debug)]
pub struct CreateIngressOptions {
    pub name: String,
    pub room_name: String,
    pub participant_metadata: String,
    pub participant_identity: String,
    pub participant_name: String,
    pub audio: proto::IngressAudioOptions,
    pub video: proto::IngressVideoOptions,
    #[deprecated(note = "use enable_transcoding instead")]
    pub bypass_transcoding: bool,
<<<<<<< HEAD
    pub enable_transcoding: bool,
=======
    pub enable_transcoding: Option<bool>,
>>>>>>> 7b03bf74
    pub url: String,
}

#[derive(Default, Clone, Debug)]
pub struct UpdateIngressOptions {
    pub name: String,
    pub room_name: String,
    pub participant_metadata: String,
    pub participant_identity: String,
    pub participant_name: String,
    pub audio: proto::IngressAudioOptions,
    pub video: proto::IngressVideoOptions,
    #[deprecated(note = "use enable_transcoding instead")]
    pub bypass_transcoding: Option<bool>,
    pub enable_transcoding: Option<bool>,
}

#[derive(Debug, Clone, PartialEq, Eq)]
pub enum IngressListFilter {
    All,
    Room(String),
    IngressId(String),
}

const SVC: &str = "Ingress";

#[derive(Debug)]
pub struct IngressClient {
    base: ServiceBase,
    client: TwirpClient,
}

impl IngressClient {
    pub fn with_api_key(host: &str, api_key: &str, api_secret: &str) -> Self {
        Self {
            base: ServiceBase::with_api_key(api_key, api_secret),
            client: TwirpClient::new(host, LIVEKIT_PACKAGE, None),
        }
    }

    pub fn new(host: &str) -> ServiceResult<Self> {
        let (api_key, api_secret) = get_env_keys()?;
        Ok(Self::with_api_key(host, &api_key, &api_secret))
    }

    pub async fn create_ingress(
        &self,
        input_type: proto::IngressInput,
        options: CreateIngressOptions,
    ) -> ServiceResult<proto::IngressInfo> {
        self.client
            .request(
                SVC,
                "CreateIngress",
                proto::CreateIngressRequest {
                    input_type: input_type as i32,
                    name: options.name,
                    room_name: options.room_name,
                    participant_metadata: options.participant_metadata,
                    participant_identity: options.participant_identity,
                    participant_name: options.participant_name,
                    audio: Some(options.audio),
                    video: Some(options.video),
                    bypass_transcoding: options.bypass_transcoding,
<<<<<<< HEAD
                    enable_transcoding: Some(options.enable_transcoding),
=======
                    enable_transcoding: options.enable_transcoding,
>>>>>>> 7b03bf74
                    url: options.url,
                    enabled: Default::default(), // TODO: support this attribute
                },
                self.base
                    .auth_header(VideoGrants { ingress_admin: true, ..Default::default() }, None)?,
            )
            .await
            .map_err(Into::into)
    }

    pub async fn update_ingress(
        &self,
        ingress_id: &str,
        options: UpdateIngressOptions,
    ) -> ServiceResult<proto::IngressInfo> {
        self.client
            .request(
                SVC,
                "UpdateIngress",
                proto::UpdateIngressRequest {
                    ingress_id: ingress_id.to_owned(),
                    name: options.name,
                    room_name: options.room_name,
                    participant_metadata: options.participant_metadata,
                    participant_identity: options.participant_identity,
                    participant_name: options.participant_name,
                    audio: Some(options.audio),
                    video: Some(options.video),
                    bypass_transcoding: options.bypass_transcoding,
                    enable_transcoding: options.enable_transcoding,
<<<<<<< HEAD
=======
                    enabled: Default::default(), // TODO: support this attribute
>>>>>>> 7b03bf74
                },
                self.base
                    .auth_header(VideoGrants { ingress_admin: true, ..Default::default() }, None)?,
            )
            .await
            .map_err(Into::into)
    }

    pub async fn list_ingress(
        &self,
        filter: IngressListFilter,
    ) -> ServiceResult<Vec<proto::IngressInfo>> {
        let resp: proto::ListIngressResponse = self
            .client
            .request(
                SVC,
                "ListIngress",
                proto::ListIngressRequest {
                    ingress_id: match filter.clone() {
                        IngressListFilter::IngressId(id) => id,
                        _ => Default::default(),
                    },
                    room_name: match filter {
                        IngressListFilter::Room(room) => room,
                        _ => Default::default(),
                    },
                },
                self.base
                    .auth_header(VideoGrants { ingress_admin: true, ..Default::default() }, None)?,
            )
            .await?;

        Ok(resp.items)
    }

    pub async fn delete_ingress(&self, ingress_id: &str) -> ServiceResult<proto::IngressInfo> {
        self.client
            .request(
                SVC,
                "DeleteIngress",
                proto::DeleteIngressRequest { ingress_id: ingress_id.to_owned() },
                self.base
                    .auth_header(VideoGrants { ingress_admin: true, ..Default::default() }, None)?,
            )
            .await
            .map_err(Into::into)
    }
}<|MERGE_RESOLUTION|>--- conflicted
+++ resolved
@@ -28,11 +28,7 @@
     pub video: proto::IngressVideoOptions,
     #[deprecated(note = "use enable_transcoding instead")]
     pub bypass_transcoding: bool,
-<<<<<<< HEAD
-    pub enable_transcoding: bool,
-=======
     pub enable_transcoding: Option<bool>,
->>>>>>> 7b03bf74
     pub url: String,
 }
 
@@ -97,11 +93,7 @@
                     audio: Some(options.audio),
                     video: Some(options.video),
                     bypass_transcoding: options.bypass_transcoding,
-<<<<<<< HEAD
-                    enable_transcoding: Some(options.enable_transcoding),
-=======
                     enable_transcoding: options.enable_transcoding,
->>>>>>> 7b03bf74
                     url: options.url,
                     enabled: Default::default(), // TODO: support this attribute
                 },
@@ -132,10 +124,7 @@
                     video: Some(options.video),
                     bypass_transcoding: options.bypass_transcoding,
                     enable_transcoding: options.enable_transcoding,
-<<<<<<< HEAD
-=======
                     enabled: Default::default(), // TODO: support this attribute
->>>>>>> 7b03bf74
                 },
                 self.base
                     .auth_header(VideoGrants { ingress_admin: true, ..Default::default() }, None)?,
