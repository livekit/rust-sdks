[package]
name = "livekit-api"
version = "0.1.3"
license = "Apache-2.0"
description = "Server SDK for livekit"
edition = "2021"

[features]
# By default ws TLS is not enabled
default = ["services", "access-token"]

signal-client = ["dep:tokio-tungstenite", "dep:tokio", "dep:futures-util" ]
services = ["dep:reqwest"]
access-token = ["dep:jsonwebtoken"]

# Note that the following features only change the behavior of tokio-tungstenite.
# It doesn't change the behavior of libwebrtc/webrtc-sys
native-tls = ["tokio-tungstenite?/native-tls", "reqwest?/native-tls"]
native-tls-vendored = ["tokio-tungstenite?/native-tls-vendored", "reqwest?/native-tls-vendored"]
rustls-tls-native-roots = ["tokio-tungstenite?/rustls-tls-native-roots", "reqwest?/rustls-tls-native-roots"]
rustls-tls-webpki-roots = ["tokio-tungstenite?/rustls-tls-webpki-roots", "reqwest?/rustls-tls-webpki-roots"]
__rustls-tls = ["tokio-tungstenite?/__rustls-tls", "reqwest?/__rustls"]

[dependencies]
livekit-protocol = { path = "../livekit-protocol", version = "0.1.3" }
thiserror = "1.0"
serde = { version = "1.0", features = ["derive"] }
serde_json = "1.0"
sha2 = "0.10.6"
<<<<<<< HEAD
reqwest = { version = "0.11", default-features = false, features = ["json", "rustls"] }
rustls = "0.21.1"
=======
>>>>>>> 71ef76c5
url = "2.3.1"
log = "0.4"
parking_lot = { version = "0.12.1" }
prost = "0.11"

# access_token & services
jsonwebtoken = { version = "8", default-features = false, optional = true }
reqwest = { version = "0.11", default-features = false, features = ["json"], optional = true }

# signal_client
tokio-tungstenite = { version = "0.19", optional = true }
tokio = { version = "1", features = ["full"], optional = true }
futures-util = { version = "0.3", default-features = false, features = ["sink"], optional = true }<|MERGE_RESOLUTION|>--- conflicted
+++ resolved
@@ -27,11 +27,8 @@
 serde = { version = "1.0", features = ["derive"] }
 serde_json = "1.0"
 sha2 = "0.10.6"
-<<<<<<< HEAD
 reqwest = { version = "0.11", default-features = false, features = ["json", "rustls"] }
 rustls = "0.21.1"
-=======
->>>>>>> 71ef76c5
 url = "2.3.1"
 log = "0.4"
 parking_lot = { version = "0.12.1" }
