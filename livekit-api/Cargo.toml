[package]
name = "livekit-api"
version = "0.2.0"
license = "Apache-2.0"
description = "Rust Server SDK for LiveKit"
edition = "2021"
repository = "https://github.com/livekit/client-sdk-rust" 

[features]
# By default ws TLS is not enabled
default = ["services", "access-token", "webhooks"]

signal-client = ["dep:tokio-tungstenite", "dep:tokio", "dep:futures-util", "dep:reqwest"]
services = ["dep:reqwest"]
access-token = ["dep:jsonwebtoken"]
webhooks = ["access-token", "dep:serde_json", "dep:base64"]

# Note that the following features only change the behavior of tokio-tungstenite.
# It doesn't change the behavior of libwebrtc/webrtc-sys
native-tls = ["tokio-tungstenite?/native-tls", "reqwest?/native-tls"]
native-tls-vendored = ["tokio-tungstenite?/native-tls-vendored", "reqwest?/native-tls-vendored"]
rustls-tls-native-roots = ["tokio-tungstenite?/rustls-tls-native-roots", "reqwest?/rustls-tls-native-roots"]
rustls-tls-webpki-roots = ["tokio-tungstenite?/rustls-tls-webpki-roots", "reqwest?/rustls-tls-webpki-roots"]
__rustls-tls = ["tokio-tungstenite?/__rustls-tls", "reqwest?/__rustls"]

[dependencies]
livekit-protocol = { path = "../livekit-protocol", version = "0.2.0" }
thiserror = "1.0"
serde = { version = "1.0", features = ["derive"] }
<<<<<<< HEAD
serde_json = "1.0"
sha2 = "0.10.6"
# reqwest = { version = "0.11", default-features = false, features = ["json", "rustls"] }
rustls = "0.21.1"
url = "2.3.1"
=======
sha2 = "0.10"
url = "2.3"
>>>>>>> 4fb5213c
log = "0.4"
parking_lot = { version = "0.12" }
prost = "0.11"

# webhooks
serde_json = { version = "1.0", optional = true }
base64 = { version = "0.21", optional = true }

# access_token & services
jsonwebtoken = { version = "8", default-features = false, optional = true }

# signal_client
tokio-tungstenite = { version = "0.20", optional = true }
tokio = { version = "1", features = ["full"], optional = true }
futures-util = { version = "0.3", default-features = false, features = ["sink"], optional = true }

reqwest = { version = "0.11", default-features = false, features = ["json"], optional = true }
scopeguard = "1.2.0"<|MERGE_RESOLUTION|>--- conflicted
+++ resolved
@@ -27,16 +27,8 @@
 livekit-protocol = { path = "../livekit-protocol", version = "0.2.0" }
 thiserror = "1.0"
 serde = { version = "1.0", features = ["derive"] }
-<<<<<<< HEAD
-serde_json = "1.0"
-sha2 = "0.10.6"
-# reqwest = { version = "0.11", default-features = false, features = ["json", "rustls"] }
-rustls = "0.21.1"
-url = "2.3.1"
-=======
 sha2 = "0.10"
 url = "2.3"
->>>>>>> 4fb5213c
 log = "0.4"
 parking_lot = { version = "0.12" }
 prost = "0.11"
