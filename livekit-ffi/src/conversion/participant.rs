<<<<<<< HEAD
use crate::{proto, server::room::FfiParticipant};
=======
// Copyright 2023 LiveKit, Inc.
//
// Licensed under the Apache License, Version 2.0 (the "License");
// you may not use this file except in compliance with the License.
// You may obtain a copy of the License at
//
//     http://www.apache.org/licenses/LICENSE-2.0
//
// Unless required by applicable law or agreed to in writing, software
// distributed under the License is distributed on an "AS IS" BASIS,
// WITHOUT WARRANTIES OR CONDITIONS OF ANY KIND, either express or implied.
// See the License for the specific language governing permissions and
// limitations under the License.

use crate::proto;
use livekit::prelude::*;
>>>>>>> 9e79a795

impl proto::ParticipantInfo {
    pub fn from(handle: proto::FfiOwnedHandle, ffi_participant: &FfiParticipant) -> Self {
        let participant = &ffi_participant.participant;
        Self {
            handle: Some(handle),
            sid: participant.sid(),
            name: participant.name(),
            identity: participant.identity(),
            metadata: participant.metadata(),
        }
    }
}<|MERGE_RESOLUTION|>--- conflicted
+++ resolved
@@ -1,6 +1,3 @@
-<<<<<<< HEAD
-use crate::{proto, server::room::FfiParticipant};
-=======
 // Copyright 2023 LiveKit, Inc.
 //
 // Licensed under the Apache License, Version 2.0 (the "License");
@@ -16,8 +13,8 @@
 // limitations under the License.
 
 use crate::proto;
+use crate::{proto, server::room::FfiParticipant};
 use livekit::prelude::*;
->>>>>>> 9e79a795
 
 impl proto::ParticipantInfo {
     pub fn from(handle: proto::FfiOwnedHandle, ffi_participant: &FfiParticipant) -> Self {
