// Copyright 2023 LiveKit, Inc.
//
// Licensed under the Apache License, Version 2.0 (the "License");
// you may not use this file except in compliance with the License.
// You may obtain a copy of the License at
//
//     http://www.apache.org/licenses/LICENSE-2.0
//
// Unless required by applicable law or agreed to in writing, software
// distributed under the License is distributed on an "AS IS" BASIS,
// WITHOUT WARRANTIES OR CONDITIONS OF ANY KIND, either express or implied.
// See the License for the specific language governing permissions and
// limitations under the License.

use crate::{proto, server::room::FfiRoom};
use livekit::{
    e2ee::{
        key_provider::{KeyProvider, KeyProviderOptions},
        E2eeOptions, EncryptionType,
    },
    options::{AudioEncoding, TrackPublishOptions, VideoEncoding},
    prelude::*,
    webrtc::{
        native::frame_cryptor::EncryptionState,
        prelude::{ContinualGatheringPolicy, IceServer, IceTransportsType, RtcConfiguration},
    },
};

impl From<EncryptionState> for proto::EncryptionState {
    fn from(value: EncryptionState) -> Self {
        match value {
            EncryptionState::New => Self::New,
            EncryptionState::Ok => Self::Ok,
            EncryptionState::EncryptionFailed => Self::EncryptionFailed,
            EncryptionState::DecryptionFailed => Self::DecryptionFailed,
            EncryptionState::MissingKey => Self::MissingKey,
            EncryptionState::KeyRatcheted => Self::KeyRatcheted,
            EncryptionState::InternalError => Self::InternalError,
        }
    }
}

impl From<ConnectionQuality> for proto::ConnectionQuality {
    fn from(value: ConnectionQuality) -> Self {
        match value {
            ConnectionQuality::Excellent => Self::QualityExcellent,
            ConnectionQuality::Good => Self::QualityGood,
            ConnectionQuality::Poor => Self::QualityPoor,
            ConnectionQuality::Lost => Self::QualityLost,
        }
    }
}

impl From<ConnectionState> for proto::ConnectionState {
    fn from(value: ConnectionState) -> Self {
        match value {
            ConnectionState::Connected => Self::ConnConnected,
            ConnectionState::Reconnecting => Self::ConnReconnecting,
            ConnectionState::Disconnected => Self::ConnDisconnected,
        }
    }
}

impl From<proto::EncryptionType> for EncryptionType {
    fn from(value: proto::EncryptionType) -> Self {
        match value {
            proto::EncryptionType::None => Self::None,
            proto::EncryptionType::Gcm => Self::Gcm,
            proto::EncryptionType::Custom => Self::Custom,
        }
    }
}

impl From<EncryptionType> for proto::EncryptionType {
    fn from(value: EncryptionType) -> Self {
        match value {
            EncryptionType::None => Self::None,
            EncryptionType::Gcm => Self::Gcm,
            EncryptionType::Custom => Self::Custom,
        }
    }
}

impl From<DisconnectReason> for proto::DisconnectReason {
    fn from(value: DisconnectReason) -> Self {
        match value {
            DisconnectReason::UnknownReason => Self::UnknownReason,
            DisconnectReason::ClientInitiated => Self::ClientInitiated,
            DisconnectReason::DuplicateIdentity => Self::DuplicateIdentity,
            DisconnectReason::ServerShutdown => Self::ServerShutdown,
            DisconnectReason::ParticipantRemoved => Self::ParticipantRemoved,
            DisconnectReason::RoomDeleted => Self::RoomDeleted,
            DisconnectReason::StateMismatch => Self::StateMismatch,
            DisconnectReason::JoinFailure => Self::JoinFailure,
            DisconnectReason::Migration => Self::Migration,
            DisconnectReason::SignalClose => Self::SignalClose,
            DisconnectReason::RoomClosed => Self::RoomClosed,
<<<<<<< HEAD
            DisconnectReason::SipTrunkFailure => Self::SipTrunkFailure,
            DisconnectReason::UserRejected => Self::UserRejected,
            DisconnectReason::UserUnavailable => Self::UserUnavailable,
=======
            DisconnectReason::UserUnavailable => Self::UserUnavailable,
            DisconnectReason::UserRejected => Self::UserRejected,
            DisconnectReason::SipTrunkFailure => Self::SipTrunkFailure,
>>>>>>> a5ef23e7
        }
    }
}

impl From<proto::KeyProviderOptions> for KeyProviderOptions {
    fn from(value: proto::KeyProviderOptions) -> Self {
        Self {
            ratchet_window_size: value.ratchet_window_size,
            ratchet_salt: value.ratchet_salt,
            failure_tolerance: value.failure_tolerance,
        }
    }
}

impl From<proto::IceTransportType> for IceTransportsType {
    fn from(value: proto::IceTransportType) -> Self {
        match value {
            proto::IceTransportType::TransportRelay => Self::Relay,
            proto::IceTransportType::TransportNohost => Self::NoHost,
            proto::IceTransportType::TransportAll => Self::All,
        }
    }
}

impl From<proto::ContinualGatheringPolicy> for ContinualGatheringPolicy {
    fn from(value: proto::ContinualGatheringPolicy) -> Self {
        match value {
            proto::ContinualGatheringPolicy::GatherOnce => Self::GatherOnce,
            proto::ContinualGatheringPolicy::GatherContinually => Self::GatherContinually,
        }
    }
}

impl From<proto::IceServer> for IceServer {
    fn from(value: proto::IceServer) -> Self {
        Self {
            urls: value.urls,
            username: value.username.unwrap_or_default(),
            password: value.password.unwrap_or_default(),
        }
    }
}

impl From<proto::RtcConfig> for RtcConfiguration {
    fn from(value: proto::RtcConfig) -> Self {
        let default = RoomOptions::default().rtc_config; // Always use RoomOptions as the default reference

        Self {
            ice_transport_type: value.ice_transport_type.map_or(default.ice_transport_type, |x| {
                proto::IceTransportType::try_from(x).unwrap().into()
            }),
            continual_gathering_policy: value
                .continual_gathering_policy
                .map_or(default.continual_gathering_policy, |x| {
                    proto::ContinualGatheringPolicy::try_from(x).unwrap().into()
                }),
            ice_servers: value.ice_servers.into_iter().map(Into::into).collect(),
        }
    }
}

impl From<proto::RoomOptions> for RoomOptions {
    fn from(value: proto::RoomOptions) -> Self {
        let e2ee = value.e2ee.and_then(|opts| {
            let encryption_type = opts.encryption_type();
            let provider_opts = opts.key_provider_options;

            Some(E2eeOptions {
                encryption_type: encryption_type.into(),
                key_provider: if provider_opts.shared_key.is_some() {
                    let shared_key = provider_opts.shared_key.clone().unwrap();
                    KeyProvider::with_shared_key(provider_opts.into(), shared_key)
                } else {
                    KeyProvider::new(provider_opts.into())
                },
            })
        });

        let rtc_config =
            value.rtc_config.map(Into::into).unwrap_or(RoomOptions::default().rtc_config);

        let mut options = RoomOptions::default();
        options.adaptive_stream = value.adaptive_stream.unwrap_or(options.adaptive_stream);
        options.auto_subscribe = value.auto_subscribe.unwrap_or(options.auto_subscribe);
        options.dynacast = value.dynacast.unwrap_or(options.dynacast);
        options.rtc_config = rtc_config;
        options.join_retries = value.join_retries.unwrap_or(options.join_retries);
        options.e2ee = e2ee;
        options
    }
}

impl From<proto::DataPacketKind> for DataPacketKind {
    fn from(value: proto::DataPacketKind) -> Self {
        match value {
            proto::DataPacketKind::KindReliable => Self::Reliable,
            proto::DataPacketKind::KindLossy => Self::Lossy,
        }
    }
}

impl From<DataPacketKind> for proto::DataPacketKind {
    fn from(value: DataPacketKind) -> Self {
        match value {
            DataPacketKind::Reliable => Self::KindReliable,
            DataPacketKind::Lossy => Self::KindLossy,
        }
    }
}

impl From<proto::TrackPublishOptions> for TrackPublishOptions {
    fn from(opts: proto::TrackPublishOptions) -> Self {
        let default_publish_options = TrackPublishOptions::default();
        let video_codec = opts.video_codec.map(|x| proto::VideoCodec::try_from(x).ok()).flatten();
        let source = opts.source.map(|x| proto::TrackSource::try_from(x).ok()).flatten();

        Self {
            video_codec: video_codec.map(Into::into).unwrap_or(default_publish_options.video_codec),
            source: source.map(Into::into).unwrap_or(default_publish_options.source),
            video_encoding: opts
                .video_encoding
                .map(Into::into)
                .or(default_publish_options.video_encoding),
            audio_encoding: opts
                .audio_encoding
                .map(Into::into)
                .or(default_publish_options.audio_encoding),
            dtx: opts.dtx.unwrap_or(default_publish_options.dtx),
            red: opts.red.unwrap_or(default_publish_options.red),
            simulcast: opts.simulcast.unwrap_or(default_publish_options.simulcast),
            stream: opts.stream.unwrap_or(default_publish_options.stream),
        }
    }
}

impl From<proto::VideoEncoding> for VideoEncoding {
    fn from(opts: proto::VideoEncoding) -> Self {
        Self { max_bitrate: opts.max_bitrate, max_framerate: opts.max_framerate }
    }
}

impl From<proto::AudioEncoding> for AudioEncoding {
    fn from(opts: proto::AudioEncoding) -> Self {
        Self { max_bitrate: opts.max_bitrate }
    }
}

impl From<&FfiRoom> for proto::RoomInfo {
    fn from(value: &FfiRoom) -> Self {
        let room = &value.inner.room;
        Self {
            sid: room.maybe_sid().map(|x| x.to_string()),
            name: room.name(),
            metadata: room.metadata(),
        }
    }
}

impl From<proto::ChatMessage> for livekit::ChatMessage {
    fn from(proto_msg: proto::ChatMessage) -> Self {
        livekit::ChatMessage {
            id: proto_msg.id,
            message: proto_msg.message,
            timestamp: proto_msg.timestamp,
            edit_timestamp: proto_msg.edit_timestamp,
            deleted: proto_msg.deleted,
            generated: proto_msg.generated,
        }
    }
}

impl From<livekit::ChatMessage> for proto::ChatMessage {
    fn from(msg: livekit::ChatMessage) -> Self {
        proto::ChatMessage {
            id: msg.id,
            message: msg.message,
            timestamp: msg.timestamp,
            edit_timestamp: msg.edit_timestamp,
            deleted: msg.deleted.into(),
            generated: msg.generated.into(),
        }
    }
}

impl From<livekit_protocol::data_stream::Header> for proto::data_stream::Header {
    fn from(msg: livekit_protocol::data_stream::Header) -> Self {
        let content_header = match msg.content_header {
            Some(livekit_protocol::data_stream::header::ContentHeader::TextHeader(text_header)) => {
                Some(proto::data_stream::header::ContentHeader::TextHeader(
                    proto::data_stream::TextHeader {
                        operation_type: text_header.operation_type,
                        version: text_header.version,
                        reply_to_stream_id: text_header.reply_to_stream_id,
                        attached_stream_ids: text_header.attached_stream_ids,
                        generated: text_header.generated,
                    },
                ))
            }
            Some(livekit_protocol::data_stream::header::ContentHeader::FileHeader(file_header)) => {
                Some(proto::data_stream::header::ContentHeader::FileHeader(
                    proto::data_stream::FileHeader { file_name: file_header.file_name },
                ))
            }
            None => None,
        };

        proto::data_stream::Header {
            stream_id: msg.stream_id,
            timestamp: msg.timestamp,
            topic: msg.topic,
            mime_type: msg.mime_type,
            total_chunks: msg.total_chunks,
            total_length: msg.total_length,
            extensions: msg.extensions,
            content_header,
        }
    }
}

impl From<livekit_protocol::data_stream::Chunk> for proto::data_stream::Chunk {
    fn from(msg: livekit_protocol::data_stream::Chunk) -> Self {
        proto::data_stream::Chunk {
            stream_id: msg.stream_id,
            content: msg.content,
            complete: msg.complete,
            chunk_index: msg.chunk_index,
            version: msg.version,
            iv: msg.iv,
        }
    }
}<|MERGE_RESOLUTION|>--- conflicted
+++ resolved
@@ -95,15 +95,9 @@
             DisconnectReason::Migration => Self::Migration,
             DisconnectReason::SignalClose => Self::SignalClose,
             DisconnectReason::RoomClosed => Self::RoomClosed,
-<<<<<<< HEAD
-            DisconnectReason::SipTrunkFailure => Self::SipTrunkFailure,
-            DisconnectReason::UserRejected => Self::UserRejected,
-            DisconnectReason::UserUnavailable => Self::UserUnavailable,
-=======
             DisconnectReason::UserUnavailable => Self::UserUnavailable,
             DisconnectReason::UserRejected => Self::UserRejected,
             DisconnectReason::SipTrunkFailure => Self::SipTrunkFailure,
->>>>>>> a5ef23e7
         }
     }
 }
