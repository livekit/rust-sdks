--- conflicted
+++ resolved
@@ -1,9 +1,3 @@
-<<<<<<< HEAD
-use crate::{
-    proto,
-    server::room::{FfiPublication, FfiTrack},
-};
-=======
 // Copyright 2023 LiveKit, Inc.
 //
 // Licensed under the Apache License, Version 2.0 (the "License");
@@ -18,8 +12,11 @@
 // See the License for the specific language governing permissions and
 // limitations under the License.
 
+use crate::{
+    proto,
+    server::room::{FfiPublication, FfiTrack},
+};
 use crate::{proto, FfiHandleId};
->>>>>>> 9e79a795
 use livekit::prelude::*;
 
 impl From<TrackSource> for proto::TrackSource {
