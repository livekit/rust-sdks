// @generated
#[allow(clippy::derive_partial_eq_without_eq)]
#[derive(Clone, PartialEq, ::prost::Message)]
pub struct FrameCryptor {
    #[prost(string, required, tag="1")]
    pub participant_identity: ::prost::alloc::string::String,
    #[prost(string, required, tag="2")]
    pub track_sid: ::prost::alloc::string::String,
    #[prost(int32, required, tag="3")]
    pub key_index: i32,
    #[prost(bool, required, tag="4")]
    pub enabled: bool,
}
#[allow(clippy::derive_partial_eq_without_eq)]
#[derive(Clone, PartialEq, ::prost::Message)]
pub struct KeyProviderOptions {
    /// Only specify if you want to use a shared_key
    #[prost(bytes="vec", optional, tag="1")]
    pub shared_key: ::core::option::Option<::prost::alloc::vec::Vec<u8>>,
    #[prost(int32, required, tag="2")]
    pub ratchet_window_size: i32,
    #[prost(bytes="vec", required, tag="3")]
    pub ratchet_salt: ::prost::alloc::vec::Vec<u8>,
    /// -1 = no tolerance
    #[prost(int32, required, tag="4")]
    pub failure_tolerance: i32,
}
#[allow(clippy::derive_partial_eq_without_eq)]
#[derive(Clone, PartialEq, ::prost::Message)]
pub struct E2eeOptions {
    #[prost(enumeration="EncryptionType", required, tag="1")]
    pub encryption_type: i32,
    #[prost(message, required, tag="2")]
    pub key_provider_options: KeyProviderOptions,
}
#[allow(clippy::derive_partial_eq_without_eq)]
#[derive(Clone, PartialEq, ::prost::Message)]
pub struct E2eeManagerSetEnabledRequest {
    #[prost(bool, required, tag="1")]
    pub enabled: bool,
}
#[allow(clippy::derive_partial_eq_without_eq)]
#[derive(Clone, PartialEq, ::prost::Message)]
pub struct E2eeManagerSetEnabledResponse {
}
#[allow(clippy::derive_partial_eq_without_eq)]
#[derive(Clone, PartialEq, ::prost::Message)]
pub struct E2eeManagerGetFrameCryptorsRequest {
}
#[allow(clippy::derive_partial_eq_without_eq)]
#[derive(Clone, PartialEq, ::prost::Message)]
pub struct E2eeManagerGetFrameCryptorsResponse {
    #[prost(message, repeated, tag="1")]
    pub frame_cryptors: ::prost::alloc::vec::Vec<FrameCryptor>,
}
#[allow(clippy::derive_partial_eq_without_eq)]
#[derive(Clone, PartialEq, ::prost::Message)]
pub struct FrameCryptorSetEnabledRequest {
    #[prost(string, required, tag="1")]
    pub participant_identity: ::prost::alloc::string::String,
    #[prost(string, required, tag="2")]
    pub track_sid: ::prost::alloc::string::String,
    #[prost(bool, required, tag="3")]
    pub enabled: bool,
}
#[allow(clippy::derive_partial_eq_without_eq)]
#[derive(Clone, PartialEq, ::prost::Message)]
pub struct FrameCryptorSetEnabledResponse {
}
#[allow(clippy::derive_partial_eq_without_eq)]
#[derive(Clone, PartialEq, ::prost::Message)]
pub struct FrameCryptorSetKeyIndexRequest {
    #[prost(string, required, tag="1")]
    pub participant_identity: ::prost::alloc::string::String,
    #[prost(string, required, tag="2")]
    pub track_sid: ::prost::alloc::string::String,
    #[prost(int32, required, tag="3")]
    pub key_index: i32,
}
#[allow(clippy::derive_partial_eq_without_eq)]
#[derive(Clone, PartialEq, ::prost::Message)]
pub struct FrameCryptorSetKeyIndexResponse {
}
#[allow(clippy::derive_partial_eq_without_eq)]
#[derive(Clone, PartialEq, ::prost::Message)]
pub struct SetSharedKeyRequest {
    #[prost(bytes="vec", required, tag="1")]
    pub shared_key: ::prost::alloc::vec::Vec<u8>,
    #[prost(int32, required, tag="2")]
    pub key_index: i32,
}
#[allow(clippy::derive_partial_eq_without_eq)]
#[derive(Clone, PartialEq, ::prost::Message)]
pub struct SetSharedKeyResponse {
}
#[allow(clippy::derive_partial_eq_without_eq)]
#[derive(Clone, PartialEq, ::prost::Message)]
pub struct RatchetSharedKeyRequest {
    #[prost(int32, required, tag="1")]
    pub key_index: i32,
}
#[allow(clippy::derive_partial_eq_without_eq)]
#[derive(Clone, PartialEq, ::prost::Message)]
pub struct RatchetSharedKeyResponse {
    #[prost(bytes="vec", optional, tag="1")]
    pub new_key: ::core::option::Option<::prost::alloc::vec::Vec<u8>>,
}
#[allow(clippy::derive_partial_eq_without_eq)]
#[derive(Clone, PartialEq, ::prost::Message)]
pub struct GetSharedKeyRequest {
    #[prost(int32, required, tag="1")]
    pub key_index: i32,
}
#[allow(clippy::derive_partial_eq_without_eq)]
#[derive(Clone, PartialEq, ::prost::Message)]
pub struct GetSharedKeyResponse {
    #[prost(bytes="vec", optional, tag="1")]
    pub key: ::core::option::Option<::prost::alloc::vec::Vec<u8>>,
}
#[allow(clippy::derive_partial_eq_without_eq)]
#[derive(Clone, PartialEq, ::prost::Message)]
pub struct SetKeyRequest {
    #[prost(string, required, tag="1")]
    pub participant_identity: ::prost::alloc::string::String,
    #[prost(bytes="vec", required, tag="2")]
    pub key: ::prost::alloc::vec::Vec<u8>,
    #[prost(int32, required, tag="3")]
    pub key_index: i32,
}
#[allow(clippy::derive_partial_eq_without_eq)]
#[derive(Clone, PartialEq, ::prost::Message)]
pub struct SetKeyResponse {
}
#[allow(clippy::derive_partial_eq_without_eq)]
#[derive(Clone, PartialEq, ::prost::Message)]
pub struct RatchetKeyRequest {
    #[prost(string, required, tag="1")]
    pub participant_identity: ::prost::alloc::string::String,
    #[prost(int32, required, tag="2")]
    pub key_index: i32,
}
#[allow(clippy::derive_partial_eq_without_eq)]
#[derive(Clone, PartialEq, ::prost::Message)]
pub struct RatchetKeyResponse {
    #[prost(bytes="vec", optional, tag="1")]
    pub new_key: ::core::option::Option<::prost::alloc::vec::Vec<u8>>,
}
#[allow(clippy::derive_partial_eq_without_eq)]
#[derive(Clone, PartialEq, ::prost::Message)]
pub struct GetKeyRequest {
    #[prost(string, required, tag="1")]
    pub participant_identity: ::prost::alloc::string::String,
    #[prost(int32, required, tag="2")]
    pub key_index: i32,
}
#[allow(clippy::derive_partial_eq_without_eq)]
#[derive(Clone, PartialEq, ::prost::Message)]
pub struct GetKeyResponse {
    #[prost(bytes="vec", optional, tag="1")]
    pub key: ::core::option::Option<::prost::alloc::vec::Vec<u8>>,
}
#[allow(clippy::derive_partial_eq_without_eq)]
#[derive(Clone, PartialEq, ::prost::Message)]
pub struct E2eeRequest {
    #[prost(uint64, required, tag="1")]
    pub room_handle: u64,
    #[prost(oneof="e2ee_request::Message", tags="2, 3, 4, 5, 6, 7, 8, 9, 10, 11")]
    pub message: ::core::option::Option<e2ee_request::Message>,
}
/// Nested message and enum types in `E2eeRequest`.
pub mod e2ee_request {
    #[allow(clippy::derive_partial_eq_without_eq)]
#[derive(Clone, PartialEq, ::prost::Oneof)]
    pub enum Message {
        #[prost(message, tag="2")]
        ManagerSetEnabled(super::E2eeManagerSetEnabledRequest),
        #[prost(message, tag="3")]
        ManagerGetFrameCryptors(super::E2eeManagerGetFrameCryptorsRequest),
        #[prost(message, tag="4")]
        CryptorSetEnabled(super::FrameCryptorSetEnabledRequest),
        #[prost(message, tag="5")]
        CryptorSetKeyIndex(super::FrameCryptorSetKeyIndexRequest),
        #[prost(message, tag="6")]
        SetSharedKey(super::SetSharedKeyRequest),
        #[prost(message, tag="7")]
        RatchetSharedKey(super::RatchetSharedKeyRequest),
        #[prost(message, tag="8")]
        GetSharedKey(super::GetSharedKeyRequest),
        #[prost(message, tag="9")]
        SetKey(super::SetKeyRequest),
        #[prost(message, tag="10")]
        RatchetKey(super::RatchetKeyRequest),
        #[prost(message, tag="11")]
        GetKey(super::GetKeyRequest),
    }
}
#[allow(clippy::derive_partial_eq_without_eq)]
#[derive(Clone, PartialEq, ::prost::Message)]
pub struct E2eeResponse {
    #[prost(oneof="e2ee_response::Message", tags="1, 2, 3, 4, 5, 6, 7, 8, 9, 10")]
    pub message: ::core::option::Option<e2ee_response::Message>,
}
/// Nested message and enum types in `E2eeResponse`.
pub mod e2ee_response {
    #[allow(clippy::derive_partial_eq_without_eq)]
#[derive(Clone, PartialEq, ::prost::Oneof)]
    pub enum Message {
        #[prost(message, tag="1")]
        ManagerSetEnabled(super::E2eeManagerSetEnabledResponse),
        #[prost(message, tag="2")]
        ManagerGetFrameCryptors(super::E2eeManagerGetFrameCryptorsResponse),
        #[prost(message, tag="3")]
        CryptorSetEnabled(super::FrameCryptorSetEnabledResponse),
        #[prost(message, tag="4")]
        CryptorSetKeyIndex(super::FrameCryptorSetKeyIndexResponse),
        #[prost(message, tag="5")]
        SetSharedKey(super::SetSharedKeyResponse),
        #[prost(message, tag="6")]
        RatchetSharedKey(super::RatchetSharedKeyResponse),
        #[prost(message, tag="7")]
        GetSharedKey(super::GetSharedKeyResponse),
        #[prost(message, tag="8")]
        SetKey(super::SetKeyResponse),
        #[prost(message, tag="9")]
        RatchetKey(super::RatchetKeyResponse),
        #[prost(message, tag="10")]
        GetKey(super::GetKeyResponse),
    }
}
// TODO(theomonnom): Should FrameCryptor be stateful on the client side and have their own handle?

#[derive(Clone, Copy, Debug, PartialEq, Eq, Hash, PartialOrd, Ord, ::prost::Enumeration)]
#[repr(i32)]
pub enum EncryptionType {
    None = 0,
    Gcm = 1,
    Custom = 2,
}
impl EncryptionType {
    /// String value of the enum field names used in the ProtoBuf definition.
    ///
    /// The values are not transformed in any way and thus are considered stable
    /// (if the ProtoBuf definition does not change) and safe for programmatic use.
    pub fn as_str_name(&self) -> &'static str {
        match self {
            EncryptionType::None => "NONE",
            EncryptionType::Gcm => "GCM",
            EncryptionType::Custom => "CUSTOM",
        }
    }
    /// Creates an enum from field names used in the ProtoBuf definition.
    pub fn from_str_name(value: &str) -> ::core::option::Option<Self> {
        match value {
            "NONE" => Some(Self::None),
            "GCM" => Some(Self::Gcm),
            "CUSTOM" => Some(Self::Custom),
            _ => None,
        }
    }
}
#[derive(Clone, Copy, Debug, PartialEq, Eq, Hash, PartialOrd, Ord, ::prost::Enumeration)]
#[repr(i32)]
pub enum EncryptionState {
    New = 0,
    Ok = 1,
    EncryptionFailed = 2,
    DecryptionFailed = 3,
    MissingKey = 4,
    KeyRatcheted = 5,
    InternalError = 6,
}
impl EncryptionState {
    /// String value of the enum field names used in the ProtoBuf definition.
    ///
    /// The values are not transformed in any way and thus are considered stable
    /// (if the ProtoBuf definition does not change) and safe for programmatic use.
    pub fn as_str_name(&self) -> &'static str {
        match self {
            EncryptionState::New => "NEW",
            EncryptionState::Ok => "OK",
            EncryptionState::EncryptionFailed => "ENCRYPTION_FAILED",
            EncryptionState::DecryptionFailed => "DECRYPTION_FAILED",
            EncryptionState::MissingKey => "MISSING_KEY",
            EncryptionState::KeyRatcheted => "KEY_RATCHETED",
            EncryptionState::InternalError => "INTERNAL_ERROR",
        }
    }
    /// Creates an enum from field names used in the ProtoBuf definition.
    pub fn from_str_name(value: &str) -> ::core::option::Option<Self> {
        match value {
            "NEW" => Some(Self::New),
            "OK" => Some(Self::Ok),
            "ENCRYPTION_FAILED" => Some(Self::EncryptionFailed),
            "DECRYPTION_FAILED" => Some(Self::DecryptionFailed),
            "MISSING_KEY" => Some(Self::MissingKey),
            "KEY_RATCHETED" => Some(Self::KeyRatcheted),
            "INTERNAL_ERROR" => Some(Self::InternalError),
            _ => None,
        }
    }
}
/// # Safety
/// The foreign language is responsable for disposing handles
/// Forgetting to dispose the handle may lead to memory leaks
/// 
/// Dropping a handle doesn't necessarily mean that the object is destroyed if it is still used
/// on the FfiServer (Atomic reference counting)
/// 
/// When refering to a handle without owning it, we just use a uint32 without this message. 
/// (the variable name is suffixed with "_handle")
#[allow(clippy::derive_partial_eq_without_eq)]
#[derive(Clone, PartialEq, ::prost::Message)]
pub struct FfiOwnedHandle {
    #[prost(uint64, required, tag="1")]
    pub id: u64,
}
#[allow(clippy::derive_partial_eq_without_eq)]
#[derive(Clone, PartialEq, ::prost::Message)]
pub struct RtcStats {
    #[prost(oneof="rtc_stats::Stats", tags="3, 4, 5, 6, 7, 8, 9, 10, 11, 12, 13, 14, 15, 16, 17, 18")]
    pub stats: ::core::option::Option<rtc_stats::Stats>,
}
/// Nested message and enum types in `RtcStats`.
pub mod rtc_stats {
    #[allow(clippy::derive_partial_eq_without_eq)]
#[derive(Clone, PartialEq, ::prost::Message)]
    pub struct Codec {
        #[prost(message, required, tag="1")]
        pub rtc: super::RtcStatsData,
        #[prost(message, required, tag="2")]
        pub codec: super::CodecStats,
    }
    #[allow(clippy::derive_partial_eq_without_eq)]
#[derive(Clone, PartialEq, ::prost::Message)]
    pub struct InboundRtp {
        #[prost(message, required, tag="1")]
        pub rtc: super::RtcStatsData,
        #[prost(message, required, tag="2")]
        pub stream: super::RtpStreamStats,
        #[prost(message, required, tag="3")]
        pub received: super::ReceivedRtpStreamStats,
        #[prost(message, required, tag="4")]
        pub inbound: super::InboundRtpStreamStats,
    }
    #[allow(clippy::derive_partial_eq_without_eq)]
#[derive(Clone, PartialEq, ::prost::Message)]
    pub struct OutboundRtp {
        #[prost(message, required, tag="1")]
        pub rtc: super::RtcStatsData,
        #[prost(message, required, tag="2")]
        pub stream: super::RtpStreamStats,
        #[prost(message, required, tag="3")]
        pub sent: super::SentRtpStreamStats,
        #[prost(message, required, tag="4")]
        pub outbound: super::OutboundRtpStreamStats,
    }
    #[allow(clippy::derive_partial_eq_without_eq)]
#[derive(Clone, PartialEq, ::prost::Message)]
    pub struct RemoteInboundRtp {
        #[prost(message, required, tag="1")]
        pub rtc: super::RtcStatsData,
        #[prost(message, required, tag="2")]
        pub stream: super::RtpStreamStats,
        #[prost(message, required, tag="3")]
        pub received: super::ReceivedRtpStreamStats,
        #[prost(message, required, tag="4")]
        pub remote_inbound: super::RemoteInboundRtpStreamStats,
    }
    #[allow(clippy::derive_partial_eq_without_eq)]
#[derive(Clone, PartialEq, ::prost::Message)]
    pub struct RemoteOutboundRtp {
        #[prost(message, required, tag="1")]
        pub rtc: super::RtcStatsData,
        #[prost(message, required, tag="2")]
        pub stream: super::RtpStreamStats,
        #[prost(message, required, tag="3")]
        pub sent: super::SentRtpStreamStats,
        #[prost(message, required, tag="4")]
        pub remote_outbound: super::RemoteOutboundRtpStreamStats,
    }
    #[allow(clippy::derive_partial_eq_without_eq)]
#[derive(Clone, PartialEq, ::prost::Message)]
    pub struct MediaSource {
        #[prost(message, required, tag="1")]
        pub rtc: super::RtcStatsData,
        #[prost(message, required, tag="2")]
        pub source: super::MediaSourceStats,
        #[prost(message, required, tag="3")]
        pub audio: super::AudioSourceStats,
        #[prost(message, required, tag="4")]
        pub video: super::VideoSourceStats,
    }
    #[allow(clippy::derive_partial_eq_without_eq)]
#[derive(Clone, PartialEq, ::prost::Message)]
    pub struct MediaPlayout {
        #[prost(message, required, tag="1")]
        pub rtc: super::RtcStatsData,
        #[prost(message, required, tag="2")]
        pub audio_playout: super::AudioPlayoutStats,
    }
    #[allow(clippy::derive_partial_eq_without_eq)]
#[derive(Clone, PartialEq, ::prost::Message)]
    pub struct PeerConnection {
        #[prost(message, required, tag="1")]
        pub rtc: super::RtcStatsData,
        #[prost(message, required, tag="2")]
        pub pc: super::PeerConnectionStats,
    }
    #[allow(clippy::derive_partial_eq_without_eq)]
#[derive(Clone, PartialEq, ::prost::Message)]
    pub struct DataChannel {
        #[prost(message, required, tag="1")]
        pub rtc: super::RtcStatsData,
        #[prost(message, required, tag="2")]
        pub dc: super::DataChannelStats,
    }
    #[allow(clippy::derive_partial_eq_without_eq)]
#[derive(Clone, PartialEq, ::prost::Message)]
    pub struct Transport {
        #[prost(message, required, tag="1")]
        pub rtc: super::RtcStatsData,
        #[prost(message, required, tag="2")]
        pub transport: super::TransportStats,
    }
    #[allow(clippy::derive_partial_eq_without_eq)]
#[derive(Clone, PartialEq, ::prost::Message)]
    pub struct CandidatePair {
        #[prost(message, required, tag="1")]
        pub rtc: super::RtcStatsData,
        #[prost(message, required, tag="2")]
        pub candidate_pair: super::CandidatePairStats,
    }
    #[allow(clippy::derive_partial_eq_without_eq)]
#[derive(Clone, PartialEq, ::prost::Message)]
    pub struct LocalCandidate {
        #[prost(message, required, tag="1")]
        pub rtc: super::RtcStatsData,
        #[prost(message, required, tag="2")]
        pub candidate: super::IceCandidateStats,
    }
    #[allow(clippy::derive_partial_eq_without_eq)]
#[derive(Clone, PartialEq, ::prost::Message)]
    pub struct RemoteCandidate {
        #[prost(message, required, tag="1")]
        pub rtc: super::RtcStatsData,
        #[prost(message, required, tag="2")]
        pub candidate: super::IceCandidateStats,
    }
    #[allow(clippy::derive_partial_eq_without_eq)]
#[derive(Clone, PartialEq, ::prost::Message)]
    pub struct Certificate {
        #[prost(message, required, tag="1")]
        pub rtc: super::RtcStatsData,
        #[prost(message, required, tag="2")]
        pub certificate: super::CertificateStats,
    }
    #[allow(clippy::derive_partial_eq_without_eq)]
#[derive(Clone, PartialEq, ::prost::Message)]
    pub struct Stream {
        #[prost(message, required, tag="1")]
        pub rtc: super::RtcStatsData,
        #[prost(message, required, tag="2")]
        pub stream: super::StreamStats,
    }
    /// Deprecated
    #[allow(clippy::derive_partial_eq_without_eq)]
#[derive(Clone, PartialEq, ::prost::Message)]
    pub struct Track {
    }
    #[allow(clippy::derive_partial_eq_without_eq)]
#[derive(Clone, PartialEq, ::prost::Oneof)]
    pub enum Stats {
        #[prost(message, tag="3")]
        Codec(Codec),
        #[prost(message, tag="4")]
        InboundRtp(InboundRtp),
        #[prost(message, tag="5")]
        OutboundRtp(OutboundRtp),
        #[prost(message, tag="6")]
        RemoteInboundRtp(RemoteInboundRtp),
        #[prost(message, tag="7")]
        RemoteOutboundRtp(RemoteOutboundRtp),
        #[prost(message, tag="8")]
        MediaSource(MediaSource),
        #[prost(message, tag="9")]
        MediaPlayout(MediaPlayout),
        #[prost(message, tag="10")]
        PeerConnection(PeerConnection),
        #[prost(message, tag="11")]
        DataChannel(DataChannel),
        #[prost(message, tag="12")]
        Transport(Transport),
        #[prost(message, tag="13")]
        CandidatePair(CandidatePair),
        #[prost(message, tag="14")]
        LocalCandidate(LocalCandidate),
        #[prost(message, tag="15")]
        RemoteCandidate(RemoteCandidate),
        #[prost(message, tag="16")]
        Certificate(Certificate),
        #[prost(message, tag="17")]
        Stream(Stream),
        #[prost(message, tag="18")]
        Track(Track),
    }
}
#[allow(clippy::derive_partial_eq_without_eq)]
#[derive(Clone, PartialEq, ::prost::Message)]
pub struct RtcStatsData {
    #[prost(string, required, tag="1")]
    pub id: ::prost::alloc::string::String,
    #[prost(int64, required, tag="2")]
    pub timestamp: i64,
}
#[allow(clippy::derive_partial_eq_without_eq)]
#[derive(Clone, PartialEq, ::prost::Message)]
pub struct CodecStats {
    #[prost(uint32, required, tag="1")]
    pub payload_type: u32,
    #[prost(string, required, tag="2")]
    pub transport_id: ::prost::alloc::string::String,
    #[prost(string, required, tag="3")]
    pub mime_type: ::prost::alloc::string::String,
    #[prost(uint32, required, tag="4")]
    pub clock_rate: u32,
    #[prost(uint32, required, tag="5")]
    pub channels: u32,
    #[prost(string, required, tag="6")]
    pub sdp_fmtp_line: ::prost::alloc::string::String,
}
#[allow(clippy::derive_partial_eq_without_eq)]
#[derive(Clone, PartialEq, ::prost::Message)]
pub struct RtpStreamStats {
    #[prost(uint32, required, tag="1")]
    pub ssrc: u32,
    #[prost(string, required, tag="2")]
    pub kind: ::prost::alloc::string::String,
    #[prost(string, required, tag="3")]
    pub transport_id: ::prost::alloc::string::String,
    #[prost(string, required, tag="4")]
    pub codec_id: ::prost::alloc::string::String,
}
#[allow(clippy::derive_partial_eq_without_eq)]
#[derive(Clone, PartialEq, ::prost::Message)]
pub struct ReceivedRtpStreamStats {
    #[prost(uint64, required, tag="1")]
    pub packets_received: u64,
    #[prost(int64, required, tag="2")]
    pub packets_lost: i64,
    #[prost(double, required, tag="3")]
    pub jitter: f64,
}
#[allow(clippy::derive_partial_eq_without_eq)]
#[derive(Clone, PartialEq, ::prost::Message)]
pub struct InboundRtpStreamStats {
    #[prost(string, required, tag="1")]
    pub track_identifier: ::prost::alloc::string::String,
    #[prost(string, required, tag="2")]
    pub mid: ::prost::alloc::string::String,
    #[prost(string, required, tag="3")]
    pub remote_id: ::prost::alloc::string::String,
    #[prost(uint32, required, tag="4")]
    pub frames_decoded: u32,
    #[prost(uint32, required, tag="5")]
    pub key_frames_decoded: u32,
    #[prost(uint32, required, tag="6")]
    pub frames_rendered: u32,
    #[prost(uint32, required, tag="7")]
    pub frames_dropped: u32,
    #[prost(uint32, required, tag="8")]
    pub frame_width: u32,
    #[prost(uint32, required, tag="9")]
    pub frame_height: u32,
    #[prost(double, required, tag="10")]
    pub frames_per_second: f64,
    #[prost(uint64, required, tag="11")]
    pub qp_sum: u64,
    #[prost(double, required, tag="12")]
    pub total_decode_time: f64,
    #[prost(double, required, tag="13")]
    pub total_inter_frame_delay: f64,
    #[prost(double, required, tag="14")]
    pub total_squared_inter_frame_delay: f64,
    #[prost(uint32, required, tag="15")]
    pub pause_count: u32,
    #[prost(double, required, tag="16")]
    pub total_pause_duration: f64,
    #[prost(uint32, required, tag="17")]
    pub freeze_count: u32,
    #[prost(double, required, tag="18")]
    pub total_freeze_duration: f64,
    #[prost(double, required, tag="19")]
    pub last_packet_received_timestamp: f64,
    #[prost(uint64, required, tag="20")]
    pub header_bytes_received: u64,
    #[prost(uint64, required, tag="21")]
    pub packets_discarded: u64,
    #[prost(uint64, required, tag="22")]
    pub fec_bytes_received: u64,
    #[prost(uint64, required, tag="23")]
    pub fec_packets_received: u64,
    #[prost(uint64, required, tag="24")]
    pub fec_packets_discarded: u64,
    #[prost(uint64, required, tag="25")]
    pub bytes_received: u64,
    #[prost(uint32, required, tag="26")]
    pub nack_count: u32,
    #[prost(uint32, required, tag="27")]
    pub fir_count: u32,
    #[prost(uint32, required, tag="28")]
    pub pli_count: u32,
    #[prost(double, required, tag="29")]
    pub total_processing_delay: f64,
    #[prost(double, required, tag="30")]
    pub estimated_playout_timestamp: f64,
    #[prost(double, required, tag="31")]
    pub jitter_buffer_delay: f64,
    #[prost(double, required, tag="32")]
    pub jitter_buffer_target_delay: f64,
    #[prost(uint64, required, tag="33")]
    pub jitter_buffer_emitted_count: u64,
    #[prost(double, required, tag="34")]
    pub jitter_buffer_minimum_delay: f64,
    #[prost(uint64, required, tag="35")]
    pub total_samples_received: u64,
    #[prost(uint64, required, tag="36")]
    pub concealed_samples: u64,
    #[prost(uint64, required, tag="37")]
    pub silent_concealed_samples: u64,
    #[prost(uint64, required, tag="38")]
    pub concealment_events: u64,
    #[prost(uint64, required, tag="39")]
    pub inserted_samples_for_deceleration: u64,
    #[prost(uint64, required, tag="40")]
    pub removed_samples_for_acceleration: u64,
    #[prost(double, required, tag="41")]
    pub audio_level: f64,
    #[prost(double, required, tag="42")]
    pub total_audio_energy: f64,
    #[prost(double, required, tag="43")]
    pub total_samples_duration: f64,
    #[prost(uint64, required, tag="44")]
    pub frames_received: u64,
    #[prost(string, required, tag="45")]
    pub decoder_implementation: ::prost::alloc::string::String,
    #[prost(string, required, tag="46")]
    pub playout_id: ::prost::alloc::string::String,
    #[prost(bool, required, tag="47")]
    pub power_efficient_decoder: bool,
    #[prost(uint64, required, tag="48")]
    pub frames_assembled_from_multiple_packets: u64,
    #[prost(double, required, tag="49")]
    pub total_assembly_time: f64,
    #[prost(uint64, required, tag="50")]
    pub retransmitted_packets_received: u64,
    #[prost(uint64, required, tag="51")]
    pub retransmitted_bytes_received: u64,
    #[prost(uint32, required, tag="52")]
    pub rtx_ssrc: u32,
    #[prost(uint32, required, tag="53")]
    pub fec_ssrc: u32,
}
#[allow(clippy::derive_partial_eq_without_eq)]
#[derive(Clone, PartialEq, ::prost::Message)]
pub struct SentRtpStreamStats {
    #[prost(uint64, required, tag="1")]
    pub packets_sent: u64,
    #[prost(uint64, required, tag="2")]
    pub bytes_sent: u64,
}
#[allow(clippy::derive_partial_eq_without_eq)]
#[derive(Clone, PartialEq, ::prost::Message)]
pub struct OutboundRtpStreamStats {
    #[prost(string, required, tag="1")]
    pub mid: ::prost::alloc::string::String,
    #[prost(string, required, tag="2")]
    pub media_source_id: ::prost::alloc::string::String,
    #[prost(string, required, tag="3")]
    pub remote_id: ::prost::alloc::string::String,
    #[prost(string, required, tag="4")]
    pub rid: ::prost::alloc::string::String,
    #[prost(uint64, required, tag="5")]
    pub header_bytes_sent: u64,
    #[prost(uint64, required, tag="6")]
    pub retransmitted_packets_sent: u64,
    #[prost(uint64, required, tag="7")]
    pub retransmitted_bytes_sent: u64,
    #[prost(uint32, required, tag="8")]
    pub rtx_ssrc: u32,
    #[prost(double, required, tag="9")]
    pub target_bitrate: f64,
    #[prost(uint64, required, tag="10")]
    pub total_encoded_bytes_target: u64,
    #[prost(uint32, required, tag="11")]
    pub frame_width: u32,
    #[prost(uint32, required, tag="12")]
    pub frame_height: u32,
    #[prost(double, required, tag="13")]
    pub frames_per_second: f64,
    #[prost(uint32, required, tag="14")]
    pub frames_sent: u32,
    #[prost(uint32, required, tag="15")]
    pub huge_frames_sent: u32,
    #[prost(uint32, required, tag="16")]
    pub frames_encoded: u32,
    #[prost(uint32, required, tag="17")]
    pub key_frames_encoded: u32,
    #[prost(uint64, required, tag="18")]
    pub qp_sum: u64,
    #[prost(double, required, tag="19")]
    pub total_encode_time: f64,
    #[prost(double, required, tag="20")]
    pub total_packet_send_delay: f64,
    #[prost(enumeration="QualityLimitationReason", required, tag="21")]
    pub quality_limitation_reason: i32,
    #[prost(map="string, double", tag="22")]
    pub quality_limitation_durations: ::std::collections::HashMap<::prost::alloc::string::String, f64>,
    #[prost(uint32, required, tag="23")]
    pub quality_limitation_resolution_changes: u32,
    #[prost(uint32, required, tag="24")]
    pub nack_count: u32,
    #[prost(uint32, required, tag="25")]
    pub fir_count: u32,
    #[prost(uint32, required, tag="26")]
    pub pli_count: u32,
    #[prost(string, required, tag="27")]
    pub encoder_implementation: ::prost::alloc::string::String,
    #[prost(bool, required, tag="28")]
    pub power_efficient_encoder: bool,
    #[prost(bool, required, tag="29")]
    pub active: bool,
    #[prost(string, required, tag="30")]
    pub scalability_mode: ::prost::alloc::string::String,
}
#[allow(clippy::derive_partial_eq_without_eq)]
#[derive(Clone, PartialEq, ::prost::Message)]
pub struct RemoteInboundRtpStreamStats {
    #[prost(string, required, tag="1")]
    pub local_id: ::prost::alloc::string::String,
    #[prost(double, required, tag="2")]
    pub round_trip_time: f64,
    #[prost(double, required, tag="3")]
    pub total_round_trip_time: f64,
    #[prost(double, required, tag="4")]
    pub fraction_lost: f64,
    #[prost(uint64, required, tag="5")]
    pub round_trip_time_measurements: u64,
}
#[allow(clippy::derive_partial_eq_without_eq)]
#[derive(Clone, PartialEq, ::prost::Message)]
pub struct RemoteOutboundRtpStreamStats {
    #[prost(string, required, tag="1")]
    pub local_id: ::prost::alloc::string::String,
    #[prost(double, required, tag="2")]
    pub remote_timestamp: f64,
    #[prost(uint64, required, tag="3")]
    pub reports_sent: u64,
    #[prost(double, required, tag="4")]
    pub round_trip_time: f64,
    #[prost(double, required, tag="5")]
    pub total_round_trip_time: f64,
    #[prost(uint64, required, tag="6")]
    pub round_trip_time_measurements: u64,
}
#[allow(clippy::derive_partial_eq_without_eq)]
#[derive(Clone, PartialEq, ::prost::Message)]
pub struct MediaSourceStats {
    #[prost(string, required, tag="1")]
    pub track_identifier: ::prost::alloc::string::String,
    #[prost(string, required, tag="2")]
    pub kind: ::prost::alloc::string::String,
}
#[allow(clippy::derive_partial_eq_without_eq)]
#[derive(Clone, PartialEq, ::prost::Message)]
pub struct AudioSourceStats {
    #[prost(double, required, tag="1")]
    pub audio_level: f64,
    #[prost(double, required, tag="2")]
    pub total_audio_energy: f64,
    #[prost(double, required, tag="3")]
    pub total_samples_duration: f64,
    #[prost(double, required, tag="4")]
    pub echo_return_loss: f64,
    #[prost(double, required, tag="5")]
    pub echo_return_loss_enhancement: f64,
    #[prost(double, required, tag="6")]
    pub dropped_samples_duration: f64,
    #[prost(uint32, required, tag="7")]
    pub dropped_samples_events: u32,
    #[prost(double, required, tag="8")]
    pub total_capture_delay: f64,
    #[prost(uint64, required, tag="9")]
    pub total_samples_captured: u64,
}
#[allow(clippy::derive_partial_eq_without_eq)]
#[derive(Clone, PartialEq, ::prost::Message)]
pub struct VideoSourceStats {
    #[prost(uint32, required, tag="1")]
    pub width: u32,
    #[prost(uint32, required, tag="2")]
    pub height: u32,
    #[prost(uint32, required, tag="3")]
    pub frames: u32,
    #[prost(double, required, tag="4")]
    pub frames_per_second: f64,
}
#[allow(clippy::derive_partial_eq_without_eq)]
#[derive(Clone, PartialEq, ::prost::Message)]
pub struct AudioPlayoutStats {
    #[prost(string, required, tag="1")]
    pub kind: ::prost::alloc::string::String,
    #[prost(double, required, tag="2")]
    pub synthesized_samples_duration: f64,
    #[prost(uint32, required, tag="3")]
    pub synthesized_samples_events: u32,
    #[prost(double, required, tag="4")]
    pub total_samples_duration: f64,
    #[prost(double, required, tag="5")]
    pub total_playout_delay: f64,
    #[prost(uint64, required, tag="6")]
    pub total_samples_count: u64,
}
#[allow(clippy::derive_partial_eq_without_eq)]
#[derive(Clone, PartialEq, ::prost::Message)]
pub struct PeerConnectionStats {
    #[prost(uint32, required, tag="1")]
    pub data_channels_opened: u32,
    #[prost(uint32, required, tag="2")]
    pub data_channels_closed: u32,
}
#[allow(clippy::derive_partial_eq_without_eq)]
#[derive(Clone, PartialEq, ::prost::Message)]
pub struct DataChannelStats {
    #[prost(string, required, tag="1")]
    pub label: ::prost::alloc::string::String,
    #[prost(string, required, tag="2")]
    pub protocol: ::prost::alloc::string::String,
    #[prost(int32, required, tag="3")]
    pub data_channel_identifier: i32,
    #[prost(enumeration="DataChannelState", optional, tag="4")]
    pub state: ::core::option::Option<i32>,
    #[prost(uint32, required, tag="5")]
    pub messages_sent: u32,
    #[prost(uint64, required, tag="6")]
    pub bytes_sent: u64,
    #[prost(uint32, required, tag="7")]
    pub messages_received: u32,
    #[prost(uint64, required, tag="8")]
    pub bytes_received: u64,
}
#[allow(clippy::derive_partial_eq_without_eq)]
#[derive(Clone, PartialEq, ::prost::Message)]
pub struct TransportStats {
    #[prost(uint64, required, tag="1")]
    pub packets_sent: u64,
    #[prost(uint64, required, tag="2")]
    pub packets_received: u64,
    #[prost(uint64, required, tag="3")]
    pub bytes_sent: u64,
    #[prost(uint64, required, tag="4")]
    pub bytes_received: u64,
    #[prost(enumeration="IceRole", required, tag="5")]
    pub ice_role: i32,
    #[prost(string, required, tag="6")]
    pub ice_local_username_fragment: ::prost::alloc::string::String,
    #[prost(enumeration="DtlsTransportState", optional, tag="7")]
    pub dtls_state: ::core::option::Option<i32>,
    #[prost(enumeration="IceTransportState", optional, tag="8")]
    pub ice_state: ::core::option::Option<i32>,
    #[prost(string, required, tag="9")]
    pub selected_candidate_pair_id: ::prost::alloc::string::String,
    #[prost(string, required, tag="10")]
    pub local_certificate_id: ::prost::alloc::string::String,
    #[prost(string, required, tag="11")]
    pub remote_certificate_id: ::prost::alloc::string::String,
    #[prost(string, required, tag="12")]
    pub tls_version: ::prost::alloc::string::String,
    #[prost(string, required, tag="13")]
    pub dtls_cipher: ::prost::alloc::string::String,
    #[prost(enumeration="DtlsRole", required, tag="14")]
    pub dtls_role: i32,
    #[prost(string, required, tag="15")]
    pub srtp_cipher: ::prost::alloc::string::String,
    #[prost(uint32, required, tag="16")]
    pub selected_candidate_pair_changes: u32,
}
#[allow(clippy::derive_partial_eq_without_eq)]
#[derive(Clone, PartialEq, ::prost::Message)]
pub struct CandidatePairStats {
    #[prost(string, required, tag="1")]
    pub transport_id: ::prost::alloc::string::String,
    #[prost(string, required, tag="2")]
    pub local_candidate_id: ::prost::alloc::string::String,
    #[prost(string, required, tag="3")]
    pub remote_candidate_id: ::prost::alloc::string::String,
    #[prost(enumeration="IceCandidatePairState", optional, tag="4")]
    pub state: ::core::option::Option<i32>,
    #[prost(bool, required, tag="5")]
    pub nominated: bool,
    #[prost(uint64, required, tag="6")]
    pub packets_sent: u64,
    #[prost(uint64, required, tag="7")]
    pub packets_received: u64,
    #[prost(uint64, required, tag="8")]
    pub bytes_sent: u64,
    #[prost(uint64, required, tag="9")]
    pub bytes_received: u64,
    #[prost(double, required, tag="10")]
    pub last_packet_sent_timestamp: f64,
    #[prost(double, required, tag="11")]
    pub last_packet_received_timestamp: f64,
    #[prost(double, required, tag="12")]
    pub total_round_trip_time: f64,
    #[prost(double, required, tag="13")]
    pub current_round_trip_time: f64,
    #[prost(double, required, tag="14")]
    pub available_outgoing_bitrate: f64,
    #[prost(double, required, tag="15")]
    pub available_incoming_bitrate: f64,
    #[prost(uint64, required, tag="16")]
    pub requests_received: u64,
    #[prost(uint64, required, tag="17")]
    pub requests_sent: u64,
    #[prost(uint64, required, tag="18")]
    pub responses_received: u64,
    #[prost(uint64, required, tag="19")]
    pub responses_sent: u64,
    #[prost(uint64, required, tag="20")]
    pub consent_requests_sent: u64,
    #[prost(uint32, required, tag="21")]
    pub packets_discarded_on_send: u32,
    #[prost(uint64, required, tag="22")]
    pub bytes_discarded_on_send: u64,
}
#[allow(clippy::derive_partial_eq_without_eq)]
#[derive(Clone, PartialEq, ::prost::Message)]
pub struct IceCandidateStats {
    #[prost(string, required, tag="1")]
    pub transport_id: ::prost::alloc::string::String,
    #[prost(string, required, tag="2")]
    pub address: ::prost::alloc::string::String,
    #[prost(int32, required, tag="3")]
    pub port: i32,
    #[prost(string, required, tag="4")]
    pub protocol: ::prost::alloc::string::String,
    #[prost(enumeration="IceCandidateType", optional, tag="5")]
    pub candidate_type: ::core::option::Option<i32>,
    #[prost(int32, required, tag="6")]
    pub priority: i32,
    #[prost(string, required, tag="7")]
    pub url: ::prost::alloc::string::String,
    #[prost(enumeration="IceServerTransportProtocol", optional, tag="8")]
    pub relay_protocol: ::core::option::Option<i32>,
    #[prost(string, required, tag="9")]
    pub foundation: ::prost::alloc::string::String,
    #[prost(string, required, tag="10")]
    pub related_address: ::prost::alloc::string::String,
    #[prost(int32, required, tag="11")]
    pub related_port: i32,
    #[prost(string, required, tag="12")]
    pub username_fragment: ::prost::alloc::string::String,
    #[prost(enumeration="IceTcpCandidateType", optional, tag="13")]
    pub tcp_type: ::core::option::Option<i32>,
}
#[allow(clippy::derive_partial_eq_without_eq)]
#[derive(Clone, PartialEq, ::prost::Message)]
pub struct CertificateStats {
    #[prost(string, required, tag="1")]
    pub fingerprint: ::prost::alloc::string::String,
    #[prost(string, required, tag="2")]
    pub fingerprint_algorithm: ::prost::alloc::string::String,
    #[prost(string, required, tag="3")]
    pub base64_certificate: ::prost::alloc::string::String,
    #[prost(string, required, tag="4")]
    pub issuer_certificate_id: ::prost::alloc::string::String,
}
#[allow(clippy::derive_partial_eq_without_eq)]
#[derive(Clone, PartialEq, ::prost::Message)]
pub struct StreamStats {
    #[prost(string, required, tag="1")]
    pub id: ::prost::alloc::string::String,
    /// required int64 timestamp = 3;
    #[prost(string, required, tag="2")]
    pub stream_identifier: ::prost::alloc::string::String,
}
#[derive(Clone, Copy, Debug, PartialEq, Eq, Hash, PartialOrd, Ord, ::prost::Enumeration)]
#[repr(i32)]
pub enum DataChannelState {
    DcConnecting = 0,
    DcOpen = 1,
    DcClosing = 2,
    DcClosed = 3,
}
impl DataChannelState {
    /// String value of the enum field names used in the ProtoBuf definition.
    ///
    /// The values are not transformed in any way and thus are considered stable
    /// (if the ProtoBuf definition does not change) and safe for programmatic use.
    pub fn as_str_name(&self) -> &'static str {
        match self {
            DataChannelState::DcConnecting => "DC_CONNECTING",
            DataChannelState::DcOpen => "DC_OPEN",
            DataChannelState::DcClosing => "DC_CLOSING",
            DataChannelState::DcClosed => "DC_CLOSED",
        }
    }
    /// Creates an enum from field names used in the ProtoBuf definition.
    pub fn from_str_name(value: &str) -> ::core::option::Option<Self> {
        match value {
            "DC_CONNECTING" => Some(Self::DcConnecting),
            "DC_OPEN" => Some(Self::DcOpen),
            "DC_CLOSING" => Some(Self::DcClosing),
            "DC_CLOSED" => Some(Self::DcClosed),
            _ => None,
        }
    }
}
#[derive(Clone, Copy, Debug, PartialEq, Eq, Hash, PartialOrd, Ord, ::prost::Enumeration)]
#[repr(i32)]
pub enum QualityLimitationReason {
    LimitationNone = 0,
    LimitationCpu = 1,
    LimitationBandwidth = 2,
    LimitationOther = 3,
}
impl QualityLimitationReason {
    /// String value of the enum field names used in the ProtoBuf definition.
    ///
    /// The values are not transformed in any way and thus are considered stable
    /// (if the ProtoBuf definition does not change) and safe for programmatic use.
    pub fn as_str_name(&self) -> &'static str {
        match self {
            QualityLimitationReason::LimitationNone => "LIMITATION_NONE",
            QualityLimitationReason::LimitationCpu => "LIMITATION_CPU",
            QualityLimitationReason::LimitationBandwidth => "LIMITATION_BANDWIDTH",
            QualityLimitationReason::LimitationOther => "LIMITATION_OTHER",
        }
    }
    /// Creates an enum from field names used in the ProtoBuf definition.
    pub fn from_str_name(value: &str) -> ::core::option::Option<Self> {
        match value {
            "LIMITATION_NONE" => Some(Self::LimitationNone),
            "LIMITATION_CPU" => Some(Self::LimitationCpu),
            "LIMITATION_BANDWIDTH" => Some(Self::LimitationBandwidth),
            "LIMITATION_OTHER" => Some(Self::LimitationOther),
            _ => None,
        }
    }
}
#[derive(Clone, Copy, Debug, PartialEq, Eq, Hash, PartialOrd, Ord, ::prost::Enumeration)]
#[repr(i32)]
pub enum IceRole {
    IceUnknown = 0,
    IceControlling = 1,
    IceControlled = 2,
}
impl IceRole {
    /// String value of the enum field names used in the ProtoBuf definition.
    ///
    /// The values are not transformed in any way and thus are considered stable
    /// (if the ProtoBuf definition does not change) and safe for programmatic use.
    pub fn as_str_name(&self) -> &'static str {
        match self {
            IceRole::IceUnknown => "ICE_UNKNOWN",
            IceRole::IceControlling => "ICE_CONTROLLING",
            IceRole::IceControlled => "ICE_CONTROLLED",
        }
    }
    /// Creates an enum from field names used in the ProtoBuf definition.
    pub fn from_str_name(value: &str) -> ::core::option::Option<Self> {
        match value {
            "ICE_UNKNOWN" => Some(Self::IceUnknown),
            "ICE_CONTROLLING" => Some(Self::IceControlling),
            "ICE_CONTROLLED" => Some(Self::IceControlled),
            _ => None,
        }
    }
}
#[derive(Clone, Copy, Debug, PartialEq, Eq, Hash, PartialOrd, Ord, ::prost::Enumeration)]
#[repr(i32)]
pub enum DtlsTransportState {
    DtlsTransportNew = 0,
    DtlsTransportConnecting = 1,
    DtlsTransportConnected = 2,
    DtlsTransportClosed = 3,
    DtlsTransportFailed = 4,
}
impl DtlsTransportState {
    /// String value of the enum field names used in the ProtoBuf definition.
    ///
    /// The values are not transformed in any way and thus are considered stable
    /// (if the ProtoBuf definition does not change) and safe for programmatic use.
    pub fn as_str_name(&self) -> &'static str {
        match self {
            DtlsTransportState::DtlsTransportNew => "DTLS_TRANSPORT_NEW",
            DtlsTransportState::DtlsTransportConnecting => "DTLS_TRANSPORT_CONNECTING",
            DtlsTransportState::DtlsTransportConnected => "DTLS_TRANSPORT_CONNECTED",
            DtlsTransportState::DtlsTransportClosed => "DTLS_TRANSPORT_CLOSED",
            DtlsTransportState::DtlsTransportFailed => "DTLS_TRANSPORT_FAILED",
        }
    }
    /// Creates an enum from field names used in the ProtoBuf definition.
    pub fn from_str_name(value: &str) -> ::core::option::Option<Self> {
        match value {
            "DTLS_TRANSPORT_NEW" => Some(Self::DtlsTransportNew),
            "DTLS_TRANSPORT_CONNECTING" => Some(Self::DtlsTransportConnecting),
            "DTLS_TRANSPORT_CONNECTED" => Some(Self::DtlsTransportConnected),
            "DTLS_TRANSPORT_CLOSED" => Some(Self::DtlsTransportClosed),
            "DTLS_TRANSPORT_FAILED" => Some(Self::DtlsTransportFailed),
            _ => None,
        }
    }
}
#[derive(Clone, Copy, Debug, PartialEq, Eq, Hash, PartialOrd, Ord, ::prost::Enumeration)]
#[repr(i32)]
pub enum IceTransportState {
    IceTransportNew = 0,
    IceTransportChecking = 1,
    IceTransportConnected = 2,
    IceTransportCompleted = 3,
    IceTransportDisconnected = 4,
    IceTransportFailed = 5,
    IceTransportClosed = 6,
}
impl IceTransportState {
    /// String value of the enum field names used in the ProtoBuf definition.
    ///
    /// The values are not transformed in any way and thus are considered stable
    /// (if the ProtoBuf definition does not change) and safe for programmatic use.
    pub fn as_str_name(&self) -> &'static str {
        match self {
            IceTransportState::IceTransportNew => "ICE_TRANSPORT_NEW",
            IceTransportState::IceTransportChecking => "ICE_TRANSPORT_CHECKING",
            IceTransportState::IceTransportConnected => "ICE_TRANSPORT_CONNECTED",
            IceTransportState::IceTransportCompleted => "ICE_TRANSPORT_COMPLETED",
            IceTransportState::IceTransportDisconnected => "ICE_TRANSPORT_DISCONNECTED",
            IceTransportState::IceTransportFailed => "ICE_TRANSPORT_FAILED",
            IceTransportState::IceTransportClosed => "ICE_TRANSPORT_CLOSED",
        }
    }
    /// Creates an enum from field names used in the ProtoBuf definition.
    pub fn from_str_name(value: &str) -> ::core::option::Option<Self> {
        match value {
            "ICE_TRANSPORT_NEW" => Some(Self::IceTransportNew),
            "ICE_TRANSPORT_CHECKING" => Some(Self::IceTransportChecking),
            "ICE_TRANSPORT_CONNECTED" => Some(Self::IceTransportConnected),
            "ICE_TRANSPORT_COMPLETED" => Some(Self::IceTransportCompleted),
            "ICE_TRANSPORT_DISCONNECTED" => Some(Self::IceTransportDisconnected),
            "ICE_TRANSPORT_FAILED" => Some(Self::IceTransportFailed),
            "ICE_TRANSPORT_CLOSED" => Some(Self::IceTransportClosed),
            _ => None,
        }
    }
}
#[derive(Clone, Copy, Debug, PartialEq, Eq, Hash, PartialOrd, Ord, ::prost::Enumeration)]
#[repr(i32)]
pub enum DtlsRole {
    DtlsClient = 0,
    DtlsServer = 1,
    DtlsUnknown = 2,
}
impl DtlsRole {
    /// String value of the enum field names used in the ProtoBuf definition.
    ///
    /// The values are not transformed in any way and thus are considered stable
    /// (if the ProtoBuf definition does not change) and safe for programmatic use.
    pub fn as_str_name(&self) -> &'static str {
        match self {
            DtlsRole::DtlsClient => "DTLS_CLIENT",
            DtlsRole::DtlsServer => "DTLS_SERVER",
            DtlsRole::DtlsUnknown => "DTLS_UNKNOWN",
        }
    }
    /// Creates an enum from field names used in the ProtoBuf definition.
    pub fn from_str_name(value: &str) -> ::core::option::Option<Self> {
        match value {
            "DTLS_CLIENT" => Some(Self::DtlsClient),
            "DTLS_SERVER" => Some(Self::DtlsServer),
            "DTLS_UNKNOWN" => Some(Self::DtlsUnknown),
            _ => None,
        }
    }
}
#[derive(Clone, Copy, Debug, PartialEq, Eq, Hash, PartialOrd, Ord, ::prost::Enumeration)]
#[repr(i32)]
pub enum IceCandidatePairState {
    PairFrozen = 0,
    PairWaiting = 1,
    PairInProgress = 2,
    PairFailed = 3,
    PairSucceeded = 4,
}
impl IceCandidatePairState {
    /// String value of the enum field names used in the ProtoBuf definition.
    ///
    /// The values are not transformed in any way and thus are considered stable
    /// (if the ProtoBuf definition does not change) and safe for programmatic use.
    pub fn as_str_name(&self) -> &'static str {
        match self {
            IceCandidatePairState::PairFrozen => "PAIR_FROZEN",
            IceCandidatePairState::PairWaiting => "PAIR_WAITING",
            IceCandidatePairState::PairInProgress => "PAIR_IN_PROGRESS",
            IceCandidatePairState::PairFailed => "PAIR_FAILED",
            IceCandidatePairState::PairSucceeded => "PAIR_SUCCEEDED",
        }
    }
    /// Creates an enum from field names used in the ProtoBuf definition.
    pub fn from_str_name(value: &str) -> ::core::option::Option<Self> {
        match value {
            "PAIR_FROZEN" => Some(Self::PairFrozen),
            "PAIR_WAITING" => Some(Self::PairWaiting),
            "PAIR_IN_PROGRESS" => Some(Self::PairInProgress),
            "PAIR_FAILED" => Some(Self::PairFailed),
            "PAIR_SUCCEEDED" => Some(Self::PairSucceeded),
            _ => None,
        }
    }
}
#[derive(Clone, Copy, Debug, PartialEq, Eq, Hash, PartialOrd, Ord, ::prost::Enumeration)]
#[repr(i32)]
pub enum IceCandidateType {
    Host = 0,
    Srflx = 1,
    Prflx = 2,
    Relay = 3,
}
impl IceCandidateType {
    /// String value of the enum field names used in the ProtoBuf definition.
    ///
    /// The values are not transformed in any way and thus are considered stable
    /// (if the ProtoBuf definition does not change) and safe for programmatic use.
    pub fn as_str_name(&self) -> &'static str {
        match self {
            IceCandidateType::Host => "HOST",
            IceCandidateType::Srflx => "SRFLX",
            IceCandidateType::Prflx => "PRFLX",
            IceCandidateType::Relay => "RELAY",
        }
    }
    /// Creates an enum from field names used in the ProtoBuf definition.
    pub fn from_str_name(value: &str) -> ::core::option::Option<Self> {
        match value {
            "HOST" => Some(Self::Host),
            "SRFLX" => Some(Self::Srflx),
            "PRFLX" => Some(Self::Prflx),
            "RELAY" => Some(Self::Relay),
            _ => None,
        }
    }
}
#[derive(Clone, Copy, Debug, PartialEq, Eq, Hash, PartialOrd, Ord, ::prost::Enumeration)]
#[repr(i32)]
pub enum IceServerTransportProtocol {
    TransportUdp = 0,
    TransportTcp = 1,
    TransportTls = 2,
}
impl IceServerTransportProtocol {
    /// String value of the enum field names used in the ProtoBuf definition.
    ///
    /// The values are not transformed in any way and thus are considered stable
    /// (if the ProtoBuf definition does not change) and safe for programmatic use.
    pub fn as_str_name(&self) -> &'static str {
        match self {
            IceServerTransportProtocol::TransportUdp => "TRANSPORT_UDP",
            IceServerTransportProtocol::TransportTcp => "TRANSPORT_TCP",
            IceServerTransportProtocol::TransportTls => "TRANSPORT_TLS",
        }
    }
    /// Creates an enum from field names used in the ProtoBuf definition.
    pub fn from_str_name(value: &str) -> ::core::option::Option<Self> {
        match value {
            "TRANSPORT_UDP" => Some(Self::TransportUdp),
            "TRANSPORT_TCP" => Some(Self::TransportTcp),
            "TRANSPORT_TLS" => Some(Self::TransportTls),
            _ => None,
        }
    }
}
#[derive(Clone, Copy, Debug, PartialEq, Eq, Hash, PartialOrd, Ord, ::prost::Enumeration)]
#[repr(i32)]
pub enum IceTcpCandidateType {
    CandidateActive = 0,
    CandidatePassive = 1,
    CandidateSo = 2,
}
impl IceTcpCandidateType {
    /// String value of the enum field names used in the ProtoBuf definition.
    ///
    /// The values are not transformed in any way and thus are considered stable
    /// (if the ProtoBuf definition does not change) and safe for programmatic use.
    pub fn as_str_name(&self) -> &'static str {
        match self {
            IceTcpCandidateType::CandidateActive => "CANDIDATE_ACTIVE",
            IceTcpCandidateType::CandidatePassive => "CANDIDATE_PASSIVE",
            IceTcpCandidateType::CandidateSo => "CANDIDATE_SO",
        }
    }
    /// Creates an enum from field names used in the ProtoBuf definition.
    pub fn from_str_name(value: &str) -> ::core::option::Option<Self> {
        match value {
            "CANDIDATE_ACTIVE" => Some(Self::CandidateActive),
            "CANDIDATE_PASSIVE" => Some(Self::CandidatePassive),
            "CANDIDATE_SO" => Some(Self::CandidateSo),
            _ => None,
        }
    }
}
/// Create a new VideoTrack from a VideoSource
#[allow(clippy::derive_partial_eq_without_eq)]
#[derive(Clone, PartialEq, ::prost::Message)]
pub struct CreateVideoTrackRequest {
    #[prost(string, required, tag="1")]
    pub name: ::prost::alloc::string::String,
    #[prost(uint64, required, tag="2")]
    pub source_handle: u64,
}
#[allow(clippy::derive_partial_eq_without_eq)]
#[derive(Clone, PartialEq, ::prost::Message)]
pub struct CreateVideoTrackResponse {
    #[prost(message, required, tag="1")]
    pub track: OwnedTrack,
}
/// Create a new AudioTrack from a AudioSource
#[allow(clippy::derive_partial_eq_without_eq)]
#[derive(Clone, PartialEq, ::prost::Message)]
pub struct CreateAudioTrackRequest {
    #[prost(string, required, tag="1")]
    pub name: ::prost::alloc::string::String,
    #[prost(uint64, required, tag="2")]
    pub source_handle: u64,
}
#[allow(clippy::derive_partial_eq_without_eq)]
#[derive(Clone, PartialEq, ::prost::Message)]
pub struct CreateAudioTrackResponse {
    #[prost(message, required, tag="1")]
    pub track: OwnedTrack,
}
#[allow(clippy::derive_partial_eq_without_eq)]
#[derive(Clone, PartialEq, ::prost::Message)]
pub struct GetStatsRequest {
    #[prost(uint64, required, tag="1")]
    pub track_handle: u64,
}
#[allow(clippy::derive_partial_eq_without_eq)]
#[derive(Clone, PartialEq, ::prost::Message)]
pub struct GetStatsResponse {
    #[prost(uint64, required, tag="1")]
    pub async_id: u64,
}
#[allow(clippy::derive_partial_eq_without_eq)]
#[derive(Clone, PartialEq, ::prost::Message)]
pub struct GetStatsCallback {
    #[prost(uint64, required, tag="1")]
    pub async_id: u64,
    #[prost(string, optional, tag="2")]
    pub error: ::core::option::Option<::prost::alloc::string::String>,
    #[prost(message, repeated, tag="3")]
    pub stats: ::prost::alloc::vec::Vec<RtcStats>,
}
//
// Track
//

#[allow(clippy::derive_partial_eq_without_eq)]
#[derive(Clone, PartialEq, ::prost::Message)]
pub struct TrackEvent {
}
#[allow(clippy::derive_partial_eq_without_eq)]
#[derive(Clone, PartialEq, ::prost::Message)]
pub struct TrackPublicationInfo {
    #[prost(string, required, tag="1")]
    pub sid: ::prost::alloc::string::String,
    #[prost(string, required, tag="2")]
    pub name: ::prost::alloc::string::String,
    #[prost(enumeration="TrackKind", required, tag="3")]
    pub kind: i32,
    #[prost(enumeration="TrackSource", required, tag="4")]
    pub source: i32,
    #[prost(bool, required, tag="5")]
    pub simulcasted: bool,
    #[prost(uint32, required, tag="6")]
    pub width: u32,
    #[prost(uint32, required, tag="7")]
    pub height: u32,
    #[prost(string, required, tag="8")]
    pub mime_type: ::prost::alloc::string::String,
    #[prost(bool, required, tag="9")]
    pub muted: bool,
    #[prost(bool, required, tag="10")]
    pub remote: bool,
    #[prost(enumeration="EncryptionType", required, tag="11")]
    pub encryption_type: i32,
}
#[allow(clippy::derive_partial_eq_without_eq)]
#[derive(Clone, PartialEq, ::prost::Message)]
pub struct OwnedTrackPublication {
    #[prost(message, required, tag="1")]
    pub handle: FfiOwnedHandle,
    #[prost(message, required, tag="2")]
    pub info: TrackPublicationInfo,
}
#[allow(clippy::derive_partial_eq_without_eq)]
#[derive(Clone, PartialEq, ::prost::Message)]
pub struct TrackInfo {
    #[prost(string, required, tag="1")]
    pub sid: ::prost::alloc::string::String,
    #[prost(string, required, tag="2")]
    pub name: ::prost::alloc::string::String,
    #[prost(enumeration="TrackKind", required, tag="3")]
    pub kind: i32,
    #[prost(enumeration="StreamState", required, tag="4")]
    pub stream_state: i32,
    #[prost(bool, required, tag="5")]
    pub muted: bool,
    #[prost(bool, required, tag="6")]
    pub remote: bool,
}
#[allow(clippy::derive_partial_eq_without_eq)]
#[derive(Clone, PartialEq, ::prost::Message)]
pub struct OwnedTrack {
    #[prost(message, required, tag="1")]
    pub handle: FfiOwnedHandle,
    #[prost(message, required, tag="2")]
    pub info: TrackInfo,
}
/// Mute/UnMute a track
#[allow(clippy::derive_partial_eq_without_eq)]
#[derive(Clone, PartialEq, ::prost::Message)]
pub struct LocalTrackMuteRequest {
    #[prost(uint64, required, tag="1")]
    pub track_handle: u64,
    #[prost(bool, required, tag="2")]
    pub mute: bool,
}
#[allow(clippy::derive_partial_eq_without_eq)]
#[derive(Clone, PartialEq, ::prost::Message)]
pub struct LocalTrackMuteResponse {
    #[prost(bool, required, tag="1")]
    pub muted: bool,
}
/// Enable/Disable a remote track
#[allow(clippy::derive_partial_eq_without_eq)]
#[derive(Clone, PartialEq, ::prost::Message)]
pub struct EnableRemoteTrackRequest {
    #[prost(uint64, required, tag="1")]
    pub track_handle: u64,
    #[prost(bool, required, tag="2")]
    pub enabled: bool,
}
#[allow(clippy::derive_partial_eq_without_eq)]
#[derive(Clone, PartialEq, ::prost::Message)]
pub struct EnableRemoteTrackResponse {
    #[prost(bool, required, tag="1")]
    pub enabled: bool,
}
#[derive(Clone, Copy, Debug, PartialEq, Eq, Hash, PartialOrd, Ord, ::prost::Enumeration)]
#[repr(i32)]
pub enum TrackKind {
    KindUnknown = 0,
    KindAudio = 1,
    KindVideo = 2,
}
impl TrackKind {
    /// String value of the enum field names used in the ProtoBuf definition.
    ///
    /// The values are not transformed in any way and thus are considered stable
    /// (if the ProtoBuf definition does not change) and safe for programmatic use.
    pub fn as_str_name(&self) -> &'static str {
        match self {
            TrackKind::KindUnknown => "KIND_UNKNOWN",
            TrackKind::KindAudio => "KIND_AUDIO",
            TrackKind::KindVideo => "KIND_VIDEO",
        }
    }
    /// Creates an enum from field names used in the ProtoBuf definition.
    pub fn from_str_name(value: &str) -> ::core::option::Option<Self> {
        match value {
            "KIND_UNKNOWN" => Some(Self::KindUnknown),
            "KIND_AUDIO" => Some(Self::KindAudio),
            "KIND_VIDEO" => Some(Self::KindVideo),
            _ => None,
        }
    }
}
#[derive(Clone, Copy, Debug, PartialEq, Eq, Hash, PartialOrd, Ord, ::prost::Enumeration)]
#[repr(i32)]
pub enum TrackSource {
    SourceUnknown = 0,
    SourceCamera = 1,
    SourceMicrophone = 2,
    SourceScreenshare = 3,
    SourceScreenshareAudio = 4,
}
impl TrackSource {
    /// String value of the enum field names used in the ProtoBuf definition.
    ///
    /// The values are not transformed in any way and thus are considered stable
    /// (if the ProtoBuf definition does not change) and safe for programmatic use.
    pub fn as_str_name(&self) -> &'static str {
        match self {
            TrackSource::SourceUnknown => "SOURCE_UNKNOWN",
            TrackSource::SourceCamera => "SOURCE_CAMERA",
            TrackSource::SourceMicrophone => "SOURCE_MICROPHONE",
            TrackSource::SourceScreenshare => "SOURCE_SCREENSHARE",
            TrackSource::SourceScreenshareAudio => "SOURCE_SCREENSHARE_AUDIO",
        }
    }
    /// Creates an enum from field names used in the ProtoBuf definition.
    pub fn from_str_name(value: &str) -> ::core::option::Option<Self> {
        match value {
            "SOURCE_UNKNOWN" => Some(Self::SourceUnknown),
            "SOURCE_CAMERA" => Some(Self::SourceCamera),
            "SOURCE_MICROPHONE" => Some(Self::SourceMicrophone),
            "SOURCE_SCREENSHARE" => Some(Self::SourceScreenshare),
            "SOURCE_SCREENSHARE_AUDIO" => Some(Self::SourceScreenshareAudio),
            _ => None,
        }
    }
}
#[derive(Clone, Copy, Debug, PartialEq, Eq, Hash, PartialOrd, Ord, ::prost::Enumeration)]
#[repr(i32)]
pub enum StreamState {
    StateUnknown = 0,
    StateActive = 1,
    StatePaused = 2,
}
impl StreamState {
    /// String value of the enum field names used in the ProtoBuf definition.
    ///
    /// The values are not transformed in any way and thus are considered stable
    /// (if the ProtoBuf definition does not change) and safe for programmatic use.
    pub fn as_str_name(&self) -> &'static str {
        match self {
            StreamState::StateUnknown => "STATE_UNKNOWN",
            StreamState::StateActive => "STATE_ACTIVE",
            StreamState::StatePaused => "STATE_PAUSED",
        }
    }
    /// Creates an enum from field names used in the ProtoBuf definition.
    pub fn from_str_name(value: &str) -> ::core::option::Option<Self> {
        match value {
            "STATE_UNKNOWN" => Some(Self::StateUnknown),
            "STATE_ACTIVE" => Some(Self::StateActive),
            "STATE_PAUSED" => Some(Self::StatePaused),
            _ => None,
        }
    }
}
/// Enable/Disable a remote track publication
#[allow(clippy::derive_partial_eq_without_eq)]
#[derive(Clone, PartialEq, ::prost::Message)]
pub struct EnableRemoteTrackPublicationRequest {
    #[prost(uint64, required, tag="1")]
    pub track_publication_handle: u64,
    #[prost(bool, required, tag="2")]
    pub enabled: bool,
}
#[allow(clippy::derive_partial_eq_without_eq)]
#[derive(Clone, PartialEq, ::prost::Message)]
pub struct EnableRemoteTrackPublicationResponse {
}
/// update a remote track publication dimension
#[allow(clippy::derive_partial_eq_without_eq)]
#[derive(Clone, PartialEq, ::prost::Message)]
pub struct UpdateRemoteTrackPublicationDimensionRequest {
    #[prost(uint64, required, tag="1")]
    pub track_publication_handle: u64,
    #[prost(uint32, required, tag="2")]
    pub width: u32,
    #[prost(uint32, required, tag="3")]
    pub height: u32,
}
#[allow(clippy::derive_partial_eq_without_eq)]
#[derive(Clone, PartialEq, ::prost::Message)]
pub struct UpdateRemoteTrackPublicationDimensionResponse {
}
#[allow(clippy::derive_partial_eq_without_eq)]
#[derive(Clone, PartialEq, ::prost::Message)]
pub struct ParticipantInfo {
    #[prost(string, required, tag="1")]
    pub sid: ::prost::alloc::string::String,
    #[prost(string, required, tag="2")]
    pub name: ::prost::alloc::string::String,
    #[prost(string, required, tag="3")]
    pub identity: ::prost::alloc::string::String,
    #[prost(string, required, tag="4")]
    pub metadata: ::prost::alloc::string::String,
    #[prost(map="string, string", tag="5")]
    pub attributes: ::std::collections::HashMap<::prost::alloc::string::String, ::prost::alloc::string::String>,
    #[prost(enumeration="ParticipantKind", required, tag="6")]
    pub kind: i32,
    #[prost(enumeration="DisconnectReason", required, tag="7")]
    pub disconnect_reason: i32,
}
#[allow(clippy::derive_partial_eq_without_eq)]
#[derive(Clone, PartialEq, ::prost::Message)]
pub struct OwnedParticipant {
    #[prost(message, required, tag="1")]
    pub handle: FfiOwnedHandle,
    #[prost(message, required, tag="2")]
    pub info: ParticipantInfo,
}
#[derive(Clone, Copy, Debug, PartialEq, Eq, Hash, PartialOrd, Ord, ::prost::Enumeration)]
#[repr(i32)]
pub enum ParticipantKind {
    Standard = 0,
    Ingress = 1,
    Egress = 2,
    Sip = 3,
    Agent = 4,
}
impl ParticipantKind {
    /// String value of the enum field names used in the ProtoBuf definition.
    ///
    /// The values are not transformed in any way and thus are considered stable
    /// (if the ProtoBuf definition does not change) and safe for programmatic use.
    pub fn as_str_name(&self) -> &'static str {
        match self {
            ParticipantKind::Standard => "PARTICIPANT_KIND_STANDARD",
            ParticipantKind::Ingress => "PARTICIPANT_KIND_INGRESS",
            ParticipantKind::Egress => "PARTICIPANT_KIND_EGRESS",
            ParticipantKind::Sip => "PARTICIPANT_KIND_SIP",
            ParticipantKind::Agent => "PARTICIPANT_KIND_AGENT",
        }
    }
    /// Creates an enum from field names used in the ProtoBuf definition.
    pub fn from_str_name(value: &str) -> ::core::option::Option<Self> {
        match value {
            "PARTICIPANT_KIND_STANDARD" => Some(Self::Standard),
            "PARTICIPANT_KIND_INGRESS" => Some(Self::Ingress),
            "PARTICIPANT_KIND_EGRESS" => Some(Self::Egress),
            "PARTICIPANT_KIND_SIP" => Some(Self::Sip),
            "PARTICIPANT_KIND_AGENT" => Some(Self::Agent),
            _ => None,
        }
    }
}
#[derive(Clone, Copy, Debug, PartialEq, Eq, Hash, PartialOrd, Ord, ::prost::Enumeration)]
#[repr(i32)]
pub enum DisconnectReason {
    UnknownReason = 0,
    /// the client initiated the disconnect
    ClientInitiated = 1,
    /// another participant with the same identity has joined the room
    DuplicateIdentity = 2,
    /// the server instance is shutting down
    ServerShutdown = 3,
    /// RoomService.RemoveParticipant was called
    ParticipantRemoved = 4,
    /// RoomService.DeleteRoom was called
    RoomDeleted = 5,
    /// the client is attempting to resume a session, but server is not aware of it
    StateMismatch = 6,
    /// client was unable to connect fully
    JoinFailure = 7,
    /// Cloud-only, the server requested Participant to migrate the connection elsewhere
    Migration = 8,
    /// the signal websocket was closed unexpectedly
    SignalClose = 9,
    /// the room was closed, due to all Standard and Ingress participants having left
    RoomClosed = 10,
    /// SIP callee did not respond in time
    UserUnavailable = 11,
    /// SIP callee rejected the call (busy)
    UserRejected = 12,
    /// SIP protocol failure or unexpected response
    SipTrunkFailure = 13,
}
impl DisconnectReason {
    /// String value of the enum field names used in the ProtoBuf definition.
    ///
    /// The values are not transformed in any way and thus are considered stable
    /// (if the ProtoBuf definition does not change) and safe for programmatic use.
    pub fn as_str_name(&self) -> &'static str {
        match self {
            DisconnectReason::UnknownReason => "UNKNOWN_REASON",
            DisconnectReason::ClientInitiated => "CLIENT_INITIATED",
            DisconnectReason::DuplicateIdentity => "DUPLICATE_IDENTITY",
            DisconnectReason::ServerShutdown => "SERVER_SHUTDOWN",
            DisconnectReason::ParticipantRemoved => "PARTICIPANT_REMOVED",
            DisconnectReason::RoomDeleted => "ROOM_DELETED",
            DisconnectReason::StateMismatch => "STATE_MISMATCH",
            DisconnectReason::JoinFailure => "JOIN_FAILURE",
            DisconnectReason::Migration => "MIGRATION",
            DisconnectReason::SignalClose => "SIGNAL_CLOSE",
            DisconnectReason::RoomClosed => "ROOM_CLOSED",
            DisconnectReason::UserUnavailable => "USER_UNAVAILABLE",
            DisconnectReason::UserRejected => "USER_REJECTED",
            DisconnectReason::SipTrunkFailure => "SIP_TRUNK_FAILURE",
        }
    }
    /// Creates an enum from field names used in the ProtoBuf definition.
    pub fn from_str_name(value: &str) -> ::core::option::Option<Self> {
        match value {
            "UNKNOWN_REASON" => Some(Self::UnknownReason),
            "CLIENT_INITIATED" => Some(Self::ClientInitiated),
            "DUPLICATE_IDENTITY" => Some(Self::DuplicateIdentity),
            "SERVER_SHUTDOWN" => Some(Self::ServerShutdown),
            "PARTICIPANT_REMOVED" => Some(Self::ParticipantRemoved),
            "ROOM_DELETED" => Some(Self::RoomDeleted),
            "STATE_MISMATCH" => Some(Self::StateMismatch),
            "JOIN_FAILURE" => Some(Self::JoinFailure),
            "MIGRATION" => Some(Self::Migration),
            "SIGNAL_CLOSE" => Some(Self::SignalClose),
            "ROOM_CLOSED" => Some(Self::RoomClosed),
            "USER_UNAVAILABLE" => Some(Self::UserUnavailable),
            "USER_REJECTED" => Some(Self::UserRejected),
            "SIP_TRUNK_FAILURE" => Some(Self::SipTrunkFailure),
            _ => None,
        }
    }
}
/// Create a new VideoStream
/// VideoStream is used to receive video frames from a track
#[allow(clippy::derive_partial_eq_without_eq)]
#[derive(Clone, PartialEq, ::prost::Message)]
pub struct NewVideoStreamRequest {
    #[prost(uint64, required, tag="1")]
    pub track_handle: u64,
    #[prost(enumeration="VideoStreamType", required, tag="2")]
    pub r#type: i32,
    /// Get the frame on a specific format
    #[prost(enumeration="VideoBufferType", optional, tag="3")]
    pub format: ::core::option::Option<i32>,
    /// if true, stride will be set to width/chroma_width
    #[prost(bool, optional, tag="4")]
    pub normalize_stride: ::core::option::Option<bool>,
}
#[allow(clippy::derive_partial_eq_without_eq)]
#[derive(Clone, PartialEq, ::prost::Message)]
pub struct NewVideoStreamResponse {
    #[prost(message, required, tag="1")]
    pub stream: OwnedVideoStream,
}
/// Request a video stream from a participant
#[allow(clippy::derive_partial_eq_without_eq)]
#[derive(Clone, PartialEq, ::prost::Message)]
pub struct VideoStreamFromParticipantRequest {
    #[prost(uint64, required, tag="1")]
    pub participant_handle: u64,
    #[prost(enumeration="VideoStreamType", required, tag="2")]
    pub r#type: i32,
    #[prost(enumeration="TrackSource", required, tag="3")]
    pub track_source: i32,
    #[prost(enumeration="VideoBufferType", optional, tag="4")]
    pub format: ::core::option::Option<i32>,
    #[prost(bool, optional, tag="5")]
    pub normalize_stride: ::core::option::Option<bool>,
}
#[allow(clippy::derive_partial_eq_without_eq)]
#[derive(Clone, PartialEq, ::prost::Message)]
pub struct VideoStreamFromParticipantResponse {
    #[prost(message, required, tag="1")]
    pub stream: OwnedVideoStream,
}
/// Create a new VideoSource
/// VideoSource is used to send video frame to a track
#[allow(clippy::derive_partial_eq_without_eq)]
#[derive(Clone, PartialEq, ::prost::Message)]
pub struct NewVideoSourceRequest {
    #[prost(enumeration="VideoSourceType", required, tag="1")]
    pub r#type: i32,
    /// Used to determine which encodings to use + simulcast layers
    /// Most of the time it corresponds to the source resolution 
    #[prost(message, required, tag="2")]
    pub resolution: VideoSourceResolution,
}
#[allow(clippy::derive_partial_eq_without_eq)]
#[derive(Clone, PartialEq, ::prost::Message)]
pub struct NewVideoSourceResponse {
    #[prost(message, required, tag="1")]
    pub source: OwnedVideoSource,
}
/// Push a frame to a VideoSource
#[allow(clippy::derive_partial_eq_without_eq)]
#[derive(Clone, PartialEq, ::prost::Message)]
pub struct CaptureVideoFrameRequest {
    #[prost(uint64, required, tag="1")]
    pub source_handle: u64,
    #[prost(message, required, tag="2")]
    pub buffer: VideoBufferInfo,
    /// In microseconds
    #[prost(int64, required, tag="3")]
    pub timestamp_us: i64,
    #[prost(enumeration="VideoRotation", required, tag="4")]
    pub rotation: i32,
}
#[allow(clippy::derive_partial_eq_without_eq)]
#[derive(Clone, PartialEq, ::prost::Message)]
pub struct CaptureVideoFrameResponse {
}
#[allow(clippy::derive_partial_eq_without_eq)]
#[derive(Clone, PartialEq, ::prost::Message)]
pub struct VideoConvertRequest {
    #[prost(bool, optional, tag="1")]
    pub flip_y: ::core::option::Option<bool>,
    #[prost(message, required, tag="2")]
    pub buffer: VideoBufferInfo,
    #[prost(enumeration="VideoBufferType", required, tag="3")]
    pub dst_type: i32,
}
#[allow(clippy::derive_partial_eq_without_eq)]
#[derive(Clone, PartialEq, ::prost::Message)]
pub struct VideoConvertResponse {
    #[prost(oneof="video_convert_response::Message", tags="1, 2")]
    pub message: ::core::option::Option<video_convert_response::Message>,
}
/// Nested message and enum types in `VideoConvertResponse`.
pub mod video_convert_response {
    #[allow(clippy::derive_partial_eq_without_eq)]
#[derive(Clone, PartialEq, ::prost::Oneof)]
    pub enum Message {
        #[prost(string, tag="1")]
        Error(::prost::alloc::string::String),
        #[prost(message, tag="2")]
        Buffer(super::OwnedVideoBuffer),
    }
}
//
// VideoFrame buffers
//

#[allow(clippy::derive_partial_eq_without_eq)]
#[derive(Clone, PartialEq, ::prost::Message)]
pub struct VideoResolution {
    #[prost(uint32, required, tag="1")]
    pub width: u32,
    #[prost(uint32, required, tag="2")]
    pub height: u32,
    #[prost(double, required, tag="3")]
    pub frame_rate: f64,
}
#[allow(clippy::derive_partial_eq_without_eq)]
#[derive(Clone, PartialEq, ::prost::Message)]
pub struct VideoBufferInfo {
    #[prost(enumeration="VideoBufferType", required, tag="1")]
    pub r#type: i32,
    #[prost(uint32, required, tag="2")]
    pub width: u32,
    #[prost(uint32, required, tag="3")]
    pub height: u32,
    #[prost(uint64, required, tag="4")]
    pub data_ptr: u64,
    /// only for packed formats
    #[prost(uint32, required, tag="6")]
    pub stride: u32,
    #[prost(message, repeated, tag="7")]
    pub components: ::prost::alloc::vec::Vec<video_buffer_info::ComponentInfo>,
}
/// Nested message and enum types in `VideoBufferInfo`.
pub mod video_buffer_info {
    #[allow(clippy::derive_partial_eq_without_eq)]
#[derive(Clone, PartialEq, ::prost::Message)]
    pub struct ComponentInfo {
        #[prost(uint64, required, tag="1")]
        pub data_ptr: u64,
        #[prost(uint32, required, tag="2")]
        pub stride: u32,
        #[prost(uint32, required, tag="3")]
        pub size: u32,
    }
}
#[allow(clippy::derive_partial_eq_without_eq)]
#[derive(Clone, PartialEq, ::prost::Message)]
pub struct OwnedVideoBuffer {
    #[prost(message, required, tag="1")]
    pub handle: FfiOwnedHandle,
    #[prost(message, required, tag="2")]
    pub info: VideoBufferInfo,
}
#[allow(clippy::derive_partial_eq_without_eq)]
#[derive(Clone, PartialEq, ::prost::Message)]
pub struct VideoStreamInfo {
    #[prost(enumeration="VideoStreamType", required, tag="1")]
    pub r#type: i32,
}
#[allow(clippy::derive_partial_eq_without_eq)]
#[derive(Clone, PartialEq, ::prost::Message)]
pub struct OwnedVideoStream {
    #[prost(message, required, tag="1")]
    pub handle: FfiOwnedHandle,
    #[prost(message, required, tag="2")]
    pub info: VideoStreamInfo,
}
#[allow(clippy::derive_partial_eq_without_eq)]
#[derive(Clone, PartialEq, ::prost::Message)]
pub struct VideoStreamEvent {
    #[prost(uint64, required, tag="1")]
    pub stream_handle: u64,
    #[prost(oneof="video_stream_event::Message", tags="2, 3")]
    pub message: ::core::option::Option<video_stream_event::Message>,
}
/// Nested message and enum types in `VideoStreamEvent`.
pub mod video_stream_event {
    #[allow(clippy::derive_partial_eq_without_eq)]
#[derive(Clone, PartialEq, ::prost::Oneof)]
    pub enum Message {
        #[prost(message, tag="2")]
        FrameReceived(super::VideoFrameReceived),
        #[prost(message, tag="3")]
        Eos(super::VideoStreamEos),
    }
}
#[allow(clippy::derive_partial_eq_without_eq)]
#[derive(Clone, PartialEq, ::prost::Message)]
pub struct VideoFrameReceived {
    #[prost(message, required, tag="1")]
    pub buffer: OwnedVideoBuffer,
    /// In microseconds
    #[prost(int64, required, tag="2")]
    pub timestamp_us: i64,
    #[prost(enumeration="VideoRotation", required, tag="3")]
    pub rotation: i32,
}
#[allow(clippy::derive_partial_eq_without_eq)]
#[derive(Clone, PartialEq, ::prost::Message)]
pub struct VideoStreamEos {
}
//
// VideoSource
//

#[allow(clippy::derive_partial_eq_without_eq)]
#[derive(Clone, PartialEq, ::prost::Message)]
pub struct VideoSourceResolution {
    #[prost(uint32, required, tag="1")]
    pub width: u32,
    #[prost(uint32, required, tag="2")]
    pub height: u32,
}
#[allow(clippy::derive_partial_eq_without_eq)]
#[derive(Clone, PartialEq, ::prost::Message)]
pub struct VideoSourceInfo {
    #[prost(enumeration="VideoSourceType", required, tag="1")]
    pub r#type: i32,
}
#[allow(clippy::derive_partial_eq_without_eq)]
#[derive(Clone, PartialEq, ::prost::Message)]
pub struct OwnedVideoSource {
    #[prost(message, required, tag="1")]
    pub handle: FfiOwnedHandle,
    #[prost(message, required, tag="2")]
    pub info: VideoSourceInfo,
}
#[derive(Clone, Copy, Debug, PartialEq, Eq, Hash, PartialOrd, Ord, ::prost::Enumeration)]
#[repr(i32)]
pub enum VideoCodec {
    Vp8 = 0,
    H264 = 1,
    Av1 = 2,
    Vp9 = 3,
}
impl VideoCodec {
    /// String value of the enum field names used in the ProtoBuf definition.
    ///
    /// The values are not transformed in any way and thus are considered stable
    /// (if the ProtoBuf definition does not change) and safe for programmatic use.
    pub fn as_str_name(&self) -> &'static str {
        match self {
            VideoCodec::Vp8 => "VP8",
            VideoCodec::H264 => "H264",
            VideoCodec::Av1 => "AV1",
            VideoCodec::Vp9 => "VP9",
        }
    }
    /// Creates an enum from field names used in the ProtoBuf definition.
    pub fn from_str_name(value: &str) -> ::core::option::Option<Self> {
        match value {
            "VP8" => Some(Self::Vp8),
            "H264" => Some(Self::H264),
            "AV1" => Some(Self::Av1),
            "VP9" => Some(Self::Vp9),
            _ => None,
        }
    }
}
#[derive(Clone, Copy, Debug, PartialEq, Eq, Hash, PartialOrd, Ord, ::prost::Enumeration)]
#[repr(i32)]
pub enum VideoRotation {
    VideoRotation0 = 0,
    VideoRotation90 = 1,
    VideoRotation180 = 2,
    VideoRotation270 = 3,
}
impl VideoRotation {
    /// String value of the enum field names used in the ProtoBuf definition.
    ///
    /// The values are not transformed in any way and thus are considered stable
    /// (if the ProtoBuf definition does not change) and safe for programmatic use.
    pub fn as_str_name(&self) -> &'static str {
        match self {
            VideoRotation::VideoRotation0 => "VIDEO_ROTATION_0",
            VideoRotation::VideoRotation90 => "VIDEO_ROTATION_90",
            VideoRotation::VideoRotation180 => "VIDEO_ROTATION_180",
            VideoRotation::VideoRotation270 => "VIDEO_ROTATION_270",
        }
    }
    /// Creates an enum from field names used in the ProtoBuf definition.
    pub fn from_str_name(value: &str) -> ::core::option::Option<Self> {
        match value {
            "VIDEO_ROTATION_0" => Some(Self::VideoRotation0),
            "VIDEO_ROTATION_90" => Some(Self::VideoRotation90),
            "VIDEO_ROTATION_180" => Some(Self::VideoRotation180),
            "VIDEO_ROTATION_270" => Some(Self::VideoRotation270),
            _ => None,
        }
    }
}
#[derive(Clone, Copy, Debug, PartialEq, Eq, Hash, PartialOrd, Ord, ::prost::Enumeration)]
#[repr(i32)]
pub enum VideoBufferType {
    Rgba = 0,
    Abgr = 1,
    Argb = 2,
    Bgra = 3,
    Rgb24 = 4,
    I420 = 5,
    I420a = 6,
    I422 = 7,
    I444 = 8,
    I010 = 9,
    Nv12 = 10,
}
impl VideoBufferType {
    /// String value of the enum field names used in the ProtoBuf definition.
    ///
    /// The values are not transformed in any way and thus are considered stable
    /// (if the ProtoBuf definition does not change) and safe for programmatic use.
    pub fn as_str_name(&self) -> &'static str {
        match self {
            VideoBufferType::Rgba => "RGBA",
            VideoBufferType::Abgr => "ABGR",
            VideoBufferType::Argb => "ARGB",
            VideoBufferType::Bgra => "BGRA",
            VideoBufferType::Rgb24 => "RGB24",
            VideoBufferType::I420 => "I420",
            VideoBufferType::I420a => "I420A",
            VideoBufferType::I422 => "I422",
            VideoBufferType::I444 => "I444",
            VideoBufferType::I010 => "I010",
            VideoBufferType::Nv12 => "NV12",
        }
    }
    /// Creates an enum from field names used in the ProtoBuf definition.
    pub fn from_str_name(value: &str) -> ::core::option::Option<Self> {
        match value {
            "RGBA" => Some(Self::Rgba),
            "ABGR" => Some(Self::Abgr),
            "ARGB" => Some(Self::Argb),
            "BGRA" => Some(Self::Bgra),
            "RGB24" => Some(Self::Rgb24),
            "I420" => Some(Self::I420),
            "I420A" => Some(Self::I420a),
            "I422" => Some(Self::I422),
            "I444" => Some(Self::I444),
            "I010" => Some(Self::I010),
            "NV12" => Some(Self::Nv12),
            _ => None,
        }
    }
}
//
// VideoStream
//

#[derive(Clone, Copy, Debug, PartialEq, Eq, Hash, PartialOrd, Ord, ::prost::Enumeration)]
#[repr(i32)]
pub enum VideoStreamType {
    VideoStreamNative = 0,
    VideoStreamWebgl = 1,
    VideoStreamHtml = 2,
}
impl VideoStreamType {
    /// String value of the enum field names used in the ProtoBuf definition.
    ///
    /// The values are not transformed in any way and thus are considered stable
    /// (if the ProtoBuf definition does not change) and safe for programmatic use.
    pub fn as_str_name(&self) -> &'static str {
        match self {
            VideoStreamType::VideoStreamNative => "VIDEO_STREAM_NATIVE",
            VideoStreamType::VideoStreamWebgl => "VIDEO_STREAM_WEBGL",
            VideoStreamType::VideoStreamHtml => "VIDEO_STREAM_HTML",
        }
    }
    /// Creates an enum from field names used in the ProtoBuf definition.
    pub fn from_str_name(value: &str) -> ::core::option::Option<Self> {
        match value {
            "VIDEO_STREAM_NATIVE" => Some(Self::VideoStreamNative),
            "VIDEO_STREAM_WEBGL" => Some(Self::VideoStreamWebgl),
            "VIDEO_STREAM_HTML" => Some(Self::VideoStreamHtml),
            _ => None,
        }
    }
}
#[derive(Clone, Copy, Debug, PartialEq, Eq, Hash, PartialOrd, Ord, ::prost::Enumeration)]
#[repr(i32)]
pub enum VideoSourceType {
    VideoSourceNative = 0,
}
impl VideoSourceType {
    /// String value of the enum field names used in the ProtoBuf definition.
    ///
    /// The values are not transformed in any way and thus are considered stable
    /// (if the ProtoBuf definition does not change) and safe for programmatic use.
    pub fn as_str_name(&self) -> &'static str {
        match self {
            VideoSourceType::VideoSourceNative => "VIDEO_SOURCE_NATIVE",
        }
    }
    /// Creates an enum from field names used in the ProtoBuf definition.
    pub fn from_str_name(value: &str) -> ::core::option::Option<Self> {
        match value {
            "VIDEO_SOURCE_NATIVE" => Some(Self::VideoSourceNative),
            _ => None,
        }
    }
}
/// Connect to a new LiveKit room
#[allow(clippy::derive_partial_eq_without_eq)]
#[derive(Clone, PartialEq, ::prost::Message)]
pub struct ConnectRequest {
    #[prost(string, required, tag="1")]
    pub url: ::prost::alloc::string::String,
    #[prost(string, required, tag="2")]
    pub token: ::prost::alloc::string::String,
    #[prost(message, required, tag="3")]
    pub options: RoomOptions,
}
#[allow(clippy::derive_partial_eq_without_eq)]
#[derive(Clone, PartialEq, ::prost::Message)]
pub struct ConnectResponse {
    #[prost(uint64, required, tag="1")]
    pub async_id: u64,
}
#[allow(clippy::derive_partial_eq_without_eq)]
#[derive(Clone, PartialEq, ::prost::Message)]
pub struct ConnectCallback {
    #[prost(uint64, required, tag="1")]
    pub async_id: u64,
    #[prost(oneof="connect_callback::Message", tags="2, 3")]
    pub message: ::core::option::Option<connect_callback::Message>,
}
/// Nested message and enum types in `ConnectCallback`.
pub mod connect_callback {
    #[allow(clippy::derive_partial_eq_without_eq)]
#[derive(Clone, PartialEq, ::prost::Message)]
    pub struct ParticipantWithTracks {
        #[prost(message, required, tag="1")]
        pub participant: super::OwnedParticipant,
        /// TrackInfo are not needed here, if we're subscribed to a track, the FfiServer will send
        /// a TrackSubscribed event
        #[prost(message, repeated, tag="2")]
        pub publications: ::prost::alloc::vec::Vec<super::OwnedTrackPublication>,
    }
    #[allow(clippy::derive_partial_eq_without_eq)]
#[derive(Clone, PartialEq, ::prost::Message)]
    pub struct Result {
        #[prost(message, required, tag="1")]
        pub room: super::OwnedRoom,
        #[prost(message, required, tag="2")]
        pub local_participant: super::OwnedParticipant,
        #[prost(message, repeated, tag="3")]
        pub participants: ::prost::alloc::vec::Vec<ParticipantWithTracks>,
    }
    #[allow(clippy::derive_partial_eq_without_eq)]
#[derive(Clone, PartialEq, ::prost::Oneof)]
    pub enum Message {
        #[prost(string, tag="2")]
        Error(::prost::alloc::string::String),
        #[prost(message, tag="3")]
        Result(Result),
    }
}
/// Disconnect from the a room
#[allow(clippy::derive_partial_eq_without_eq)]
#[derive(Clone, PartialEq, ::prost::Message)]
pub struct DisconnectRequest {
    #[prost(uint64, required, tag="1")]
    pub room_handle: u64,
}
#[allow(clippy::derive_partial_eq_without_eq)]
#[derive(Clone, PartialEq, ::prost::Message)]
pub struct DisconnectResponse {
    #[prost(uint64, required, tag="1")]
    pub async_id: u64,
}
#[allow(clippy::derive_partial_eq_without_eq)]
#[derive(Clone, PartialEq, ::prost::Message)]
pub struct DisconnectCallback {
    #[prost(uint64, required, tag="1")]
    pub async_id: u64,
}
/// Publish a track to the room
#[allow(clippy::derive_partial_eq_without_eq)]
#[derive(Clone, PartialEq, ::prost::Message)]
pub struct PublishTrackRequest {
    #[prost(uint64, required, tag="1")]
    pub local_participant_handle: u64,
    #[prost(uint64, required, tag="2")]
    pub track_handle: u64,
    #[prost(message, required, tag="3")]
    pub options: TrackPublishOptions,
}
#[allow(clippy::derive_partial_eq_without_eq)]
#[derive(Clone, PartialEq, ::prost::Message)]
pub struct PublishTrackResponse {
    #[prost(uint64, required, tag="1")]
    pub async_id: u64,
}
#[allow(clippy::derive_partial_eq_without_eq)]
#[derive(Clone, PartialEq, ::prost::Message)]
pub struct PublishTrackCallback {
    #[prost(uint64, required, tag="1")]
    pub async_id: u64,
    #[prost(oneof="publish_track_callback::Message", tags="2, 3")]
    pub message: ::core::option::Option<publish_track_callback::Message>,
}
/// Nested message and enum types in `PublishTrackCallback`.
pub mod publish_track_callback {
    #[allow(clippy::derive_partial_eq_without_eq)]
#[derive(Clone, PartialEq, ::prost::Oneof)]
    pub enum Message {
        #[prost(string, tag="2")]
        Error(::prost::alloc::string::String),
        #[prost(message, tag="3")]
        Publication(super::OwnedTrackPublication),
    }
}
/// Unpublish a track from the room
#[allow(clippy::derive_partial_eq_without_eq)]
#[derive(Clone, PartialEq, ::prost::Message)]
pub struct UnpublishTrackRequest {
    #[prost(uint64, required, tag="1")]
    pub local_participant_handle: u64,
    #[prost(string, required, tag="2")]
    pub track_sid: ::prost::alloc::string::String,
    #[prost(bool, required, tag="3")]
    pub stop_on_unpublish: bool,
}
#[allow(clippy::derive_partial_eq_without_eq)]
#[derive(Clone, PartialEq, ::prost::Message)]
pub struct UnpublishTrackResponse {
    #[prost(uint64, required, tag="1")]
    pub async_id: u64,
}
#[allow(clippy::derive_partial_eq_without_eq)]
#[derive(Clone, PartialEq, ::prost::Message)]
pub struct UnpublishTrackCallback {
    #[prost(uint64, required, tag="1")]
    pub async_id: u64,
    #[prost(string, optional, tag="2")]
    pub error: ::core::option::Option<::prost::alloc::string::String>,
}
/// Publish data to other participants
#[allow(clippy::derive_partial_eq_without_eq)]
#[derive(Clone, PartialEq, ::prost::Message)]
pub struct PublishDataRequest {
    #[prost(uint64, required, tag="1")]
    pub local_participant_handle: u64,
    #[prost(uint64, required, tag="2")]
    pub data_ptr: u64,
    #[prost(uint64, required, tag="3")]
    pub data_len: u64,
    #[prost(bool, required, tag="4")]
    pub reliable: bool,
    #[deprecated]
    #[prost(string, repeated, tag="5")]
    pub destination_sids: ::prost::alloc::vec::Vec<::prost::alloc::string::String>,
    #[prost(string, optional, tag="6")]
    pub topic: ::core::option::Option<::prost::alloc::string::String>,
    #[prost(string, repeated, tag="7")]
    pub destination_identities: ::prost::alloc::vec::Vec<::prost::alloc::string::String>,
}
#[allow(clippy::derive_partial_eq_without_eq)]
#[derive(Clone, PartialEq, ::prost::Message)]
pub struct PublishDataResponse {
    #[prost(uint64, required, tag="1")]
    pub async_id: u64,
}
#[allow(clippy::derive_partial_eq_without_eq)]
#[derive(Clone, PartialEq, ::prost::Message)]
pub struct PublishDataCallback {
    #[prost(uint64, required, tag="1")]
    pub async_id: u64,
    #[prost(string, optional, tag="2")]
    pub error: ::core::option::Option<::prost::alloc::string::String>,
}
/// Publish transcription messages to room
#[allow(clippy::derive_partial_eq_without_eq)]
#[derive(Clone, PartialEq, ::prost::Message)]
pub struct PublishTranscriptionRequest {
    #[prost(uint64, required, tag="1")]
    pub local_participant_handle: u64,
    #[prost(string, required, tag="2")]
    pub participant_identity: ::prost::alloc::string::String,
    #[prost(string, required, tag="3")]
    pub track_id: ::prost::alloc::string::String,
    #[prost(message, repeated, tag="4")]
    pub segments: ::prost::alloc::vec::Vec<TranscriptionSegment>,
}
#[allow(clippy::derive_partial_eq_without_eq)]
#[derive(Clone, PartialEq, ::prost::Message)]
pub struct PublishTranscriptionResponse {
    #[prost(uint64, required, tag="1")]
    pub async_id: u64,
}
#[allow(clippy::derive_partial_eq_without_eq)]
#[derive(Clone, PartialEq, ::prost::Message)]
pub struct PublishTranscriptionCallback {
    #[prost(uint64, required, tag="1")]
    pub async_id: u64,
    #[prost(string, optional, tag="2")]
    pub error: ::core::option::Option<::prost::alloc::string::String>,
}
/// Publish Sip DTMF messages to other participants
#[allow(clippy::derive_partial_eq_without_eq)]
#[derive(Clone, PartialEq, ::prost::Message)]
pub struct PublishSipDtmfRequest {
    #[prost(uint64, required, tag="1")]
    pub local_participant_handle: u64,
    #[prost(uint32, required, tag="2")]
    pub code: u32,
    #[prost(string, required, tag="3")]
    pub digit: ::prost::alloc::string::String,
    #[prost(string, repeated, tag="4")]
    pub destination_identities: ::prost::alloc::vec::Vec<::prost::alloc::string::String>,
}
#[allow(clippy::derive_partial_eq_without_eq)]
#[derive(Clone, PartialEq, ::prost::Message)]
pub struct PublishSipDtmfResponse {
    #[prost(uint64, required, tag="1")]
    pub async_id: u64,
}
#[allow(clippy::derive_partial_eq_without_eq)]
#[derive(Clone, PartialEq, ::prost::Message)]
pub struct PublishSipDtmfCallback {
    #[prost(uint64, required, tag="1")]
    pub async_id: u64,
    #[prost(string, optional, tag="2")]
    pub error: ::core::option::Option<::prost::alloc::string::String>,
}
/// Change the local participant's metadata
#[allow(clippy::derive_partial_eq_without_eq)]
#[derive(Clone, PartialEq, ::prost::Message)]
pub struct SetLocalMetadataRequest {
    #[prost(uint64, required, tag="1")]
    pub local_participant_handle: u64,
    #[prost(string, required, tag="2")]
    pub metadata: ::prost::alloc::string::String,
}
#[allow(clippy::derive_partial_eq_without_eq)]
#[derive(Clone, PartialEq, ::prost::Message)]
pub struct SetLocalMetadataResponse {
    #[prost(uint64, required, tag="1")]
    pub async_id: u64,
}
#[allow(clippy::derive_partial_eq_without_eq)]
#[derive(Clone, PartialEq, ::prost::Message)]
pub struct SetLocalMetadataCallback {
    #[prost(uint64, required, tag="1")]
    pub async_id: u64,
    #[prost(string, optional, tag="2")]
    pub error: ::core::option::Option<::prost::alloc::string::String>,
}
#[allow(clippy::derive_partial_eq_without_eq)]
#[derive(Clone, PartialEq, ::prost::Message)]
pub struct SendChatMessageRequest {
    #[prost(uint64, required, tag="1")]
    pub local_participant_handle: u64,
    #[prost(string, required, tag="2")]
    pub message: ::prost::alloc::string::String,
    #[prost(string, repeated, tag="3")]
    pub destination_identities: ::prost::alloc::vec::Vec<::prost::alloc::string::String>,
    #[prost(string, optional, tag="4")]
    pub sender_identity: ::core::option::Option<::prost::alloc::string::String>,
}
#[allow(clippy::derive_partial_eq_without_eq)]
#[derive(Clone, PartialEq, ::prost::Message)]
pub struct EditChatMessageRequest {
    #[prost(uint64, required, tag="1")]
    pub local_participant_handle: u64,
    #[prost(string, required, tag="2")]
    pub edit_text: ::prost::alloc::string::String,
    #[prost(message, required, tag="3")]
    pub original_message: ChatMessage,
    #[prost(string, repeated, tag="4")]
    pub destination_identities: ::prost::alloc::vec::Vec<::prost::alloc::string::String>,
    #[prost(string, optional, tag="5")]
    pub sender_identity: ::core::option::Option<::prost::alloc::string::String>,
}
#[allow(clippy::derive_partial_eq_without_eq)]
#[derive(Clone, PartialEq, ::prost::Message)]
pub struct SendChatMessageResponse {
    #[prost(uint64, required, tag="1")]
    pub async_id: u64,
}
#[allow(clippy::derive_partial_eq_without_eq)]
#[derive(Clone, PartialEq, ::prost::Message)]
pub struct SendChatMessageCallback {
    #[prost(uint64, required, tag="1")]
    pub async_id: u64,
    #[prost(oneof="send_chat_message_callback::Message", tags="2, 3")]
    pub message: ::core::option::Option<send_chat_message_callback::Message>,
}
/// Nested message and enum types in `SendChatMessageCallback`.
pub mod send_chat_message_callback {
    #[allow(clippy::derive_partial_eq_without_eq)]
#[derive(Clone, PartialEq, ::prost::Oneof)]
    pub enum Message {
        #[prost(string, tag="2")]
        Error(::prost::alloc::string::String),
        #[prost(message, tag="3")]
        ChatMessage(super::ChatMessage),
    }
}
/// Change the local participant's attributes
#[allow(clippy::derive_partial_eq_without_eq)]
#[derive(Clone, PartialEq, ::prost::Message)]
pub struct SetLocalAttributesRequest {
    #[prost(uint64, required, tag="1")]
    pub local_participant_handle: u64,
    #[prost(message, repeated, tag="2")]
    pub attributes: ::prost::alloc::vec::Vec<AttributesEntry>,
}
#[allow(clippy::derive_partial_eq_without_eq)]
#[derive(Clone, PartialEq, ::prost::Message)]
pub struct AttributesEntry {
    #[prost(string, required, tag="1")]
    pub key: ::prost::alloc::string::String,
    #[prost(string, required, tag="2")]
    pub value: ::prost::alloc::string::String,
}
#[allow(clippy::derive_partial_eq_without_eq)]
#[derive(Clone, PartialEq, ::prost::Message)]
pub struct SetLocalAttributesResponse {
    #[prost(uint64, required, tag="1")]
    pub async_id: u64,
}
#[allow(clippy::derive_partial_eq_without_eq)]
#[derive(Clone, PartialEq, ::prost::Message)]
pub struct SetLocalAttributesCallback {
    #[prost(uint64, required, tag="1")]
    pub async_id: u64,
    #[prost(string, optional, tag="2")]
    pub error: ::core::option::Option<::prost::alloc::string::String>,
}
/// Change the local participant's name
#[allow(clippy::derive_partial_eq_without_eq)]
#[derive(Clone, PartialEq, ::prost::Message)]
pub struct SetLocalNameRequest {
    #[prost(uint64, required, tag="1")]
    pub local_participant_handle: u64,
    #[prost(string, required, tag="2")]
    pub name: ::prost::alloc::string::String,
}
#[allow(clippy::derive_partial_eq_without_eq)]
#[derive(Clone, PartialEq, ::prost::Message)]
pub struct SetLocalNameResponse {
    #[prost(uint64, required, tag="1")]
    pub async_id: u64,
}
#[allow(clippy::derive_partial_eq_without_eq)]
#[derive(Clone, PartialEq, ::prost::Message)]
pub struct SetLocalNameCallback {
    #[prost(uint64, required, tag="1")]
    pub async_id: u64,
    #[prost(string, optional, tag="2")]
    pub error: ::core::option::Option<::prost::alloc::string::String>,
}
/// Change the "desire" to subs2ribe to a track
#[allow(clippy::derive_partial_eq_without_eq)]
#[derive(Clone, PartialEq, ::prost::Message)]
pub struct SetSubscribedRequest {
    #[prost(bool, required, tag="1")]
    pub subscribe: bool,
    #[prost(uint64, required, tag="2")]
    pub publication_handle: u64,
}
#[allow(clippy::derive_partial_eq_without_eq)]
#[derive(Clone, PartialEq, ::prost::Message)]
pub struct SetSubscribedResponse {
}
#[allow(clippy::derive_partial_eq_without_eq)]
#[derive(Clone, PartialEq, ::prost::Message)]
pub struct GetSessionStatsRequest {
    #[prost(uint64, required, tag="1")]
    pub room_handle: u64,
}
#[allow(clippy::derive_partial_eq_without_eq)]
#[derive(Clone, PartialEq, ::prost::Message)]
pub struct GetSessionStatsResponse {
    #[prost(uint64, required, tag="1")]
    pub async_id: u64,
}
#[allow(clippy::derive_partial_eq_without_eq)]
#[derive(Clone, PartialEq, ::prost::Message)]
pub struct GetSessionStatsCallback {
    #[prost(uint64, required, tag="1")]
    pub async_id: u64,
    #[prost(oneof="get_session_stats_callback::Message", tags="2, 3")]
    pub message: ::core::option::Option<get_session_stats_callback::Message>,
}
/// Nested message and enum types in `GetSessionStatsCallback`.
pub mod get_session_stats_callback {
    #[allow(clippy::derive_partial_eq_without_eq)]
#[derive(Clone, PartialEq, ::prost::Message)]
    pub struct Result {
        #[prost(message, repeated, tag="1")]
        pub publisher_stats: ::prost::alloc::vec::Vec<super::RtcStats>,
        #[prost(message, repeated, tag="2")]
        pub subscriber_stats: ::prost::alloc::vec::Vec<super::RtcStats>,
    }
    #[allow(clippy::derive_partial_eq_without_eq)]
#[derive(Clone, PartialEq, ::prost::Oneof)]
    pub enum Message {
        #[prost(string, tag="2")]
        Error(::prost::alloc::string::String),
        #[prost(message, tag="3")]
        Result(Result),
    }
}
//
// Options
//

#[allow(clippy::derive_partial_eq_without_eq)]
#[derive(Clone, PartialEq, ::prost::Message)]
pub struct VideoEncoding {
    #[prost(uint64, required, tag="1")]
    pub max_bitrate: u64,
    #[prost(double, required, tag="2")]
    pub max_framerate: f64,
}
#[allow(clippy::derive_partial_eq_without_eq)]
#[derive(Clone, PartialEq, ::prost::Message)]
pub struct AudioEncoding {
    #[prost(uint64, required, tag="1")]
    pub max_bitrate: u64,
}
#[allow(clippy::derive_partial_eq_without_eq)]
#[derive(Clone, PartialEq, ::prost::Message)]
pub struct TrackPublishOptions {
    /// encodings are optional
    #[prost(message, optional, tag="1")]
    pub video_encoding: ::core::option::Option<VideoEncoding>,
    #[prost(message, optional, tag="2")]
    pub audio_encoding: ::core::option::Option<AudioEncoding>,
    #[prost(enumeration="VideoCodec", optional, tag="3")]
    pub video_codec: ::core::option::Option<i32>,
    #[prost(bool, optional, tag="4")]
    pub dtx: ::core::option::Option<bool>,
    #[prost(bool, optional, tag="5")]
    pub red: ::core::option::Option<bool>,
    #[prost(bool, optional, tag="6")]
    pub simulcast: ::core::option::Option<bool>,
    #[prost(enumeration="TrackSource", optional, tag="7")]
    pub source: ::core::option::Option<i32>,
    #[prost(string, optional, tag="8")]
    pub stream: ::core::option::Option<::prost::alloc::string::String>,
}
#[allow(clippy::derive_partial_eq_without_eq)]
#[derive(Clone, PartialEq, ::prost::Message)]
pub struct IceServer {
    #[prost(string, repeated, tag="1")]
    pub urls: ::prost::alloc::vec::Vec<::prost::alloc::string::String>,
    #[prost(string, optional, tag="2")]
    pub username: ::core::option::Option<::prost::alloc::string::String>,
    #[prost(string, optional, tag="3")]
    pub password: ::core::option::Option<::prost::alloc::string::String>,
}
#[allow(clippy::derive_partial_eq_without_eq)]
#[derive(Clone, PartialEq, ::prost::Message)]
pub struct RtcConfig {
    #[prost(enumeration="IceTransportType", optional, tag="1")]
    pub ice_transport_type: ::core::option::Option<i32>,
    #[prost(enumeration="ContinualGatheringPolicy", optional, tag="2")]
    pub continual_gathering_policy: ::core::option::Option<i32>,
    /// empty fallback to default
    #[prost(message, repeated, tag="3")]
    pub ice_servers: ::prost::alloc::vec::Vec<IceServer>,
}
#[allow(clippy::derive_partial_eq_without_eq)]
#[derive(Clone, PartialEq, ::prost::Message)]
pub struct RoomOptions {
    #[prost(bool, optional, tag="1")]
    pub auto_subscribe: ::core::option::Option<bool>,
    #[prost(bool, optional, tag="2")]
    pub adaptive_stream: ::core::option::Option<bool>,
    #[prost(bool, optional, tag="3")]
    pub dynacast: ::core::option::Option<bool>,
    #[prost(message, optional, tag="4")]
    pub e2ee: ::core::option::Option<E2eeOptions>,
    /// allow to setup a custom RtcConfiguration
    #[prost(message, optional, tag="5")]
    pub rtc_config: ::core::option::Option<RtcConfig>,
    #[prost(uint32, optional, tag="6")]
    pub join_retries: ::core::option::Option<u32>,
}
#[allow(clippy::derive_partial_eq_without_eq)]
#[derive(Clone, PartialEq, ::prost::Message)]
pub struct TranscriptionSegment {
    #[prost(string, required, tag="1")]
    pub id: ::prost::alloc::string::String,
    #[prost(string, required, tag="2")]
    pub text: ::prost::alloc::string::String,
    #[prost(uint64, required, tag="3")]
    pub start_time: u64,
    #[prost(uint64, required, tag="4")]
    pub end_time: u64,
    #[prost(bool, required, tag="5")]
    pub r#final: bool,
    #[prost(string, required, tag="6")]
    pub language: ::prost::alloc::string::String,
}
#[allow(clippy::derive_partial_eq_without_eq)]
#[derive(Clone, PartialEq, ::prost::Message)]
pub struct BufferInfo {
    #[prost(uint64, required, tag="1")]
    pub data_ptr: u64,
    #[prost(uint64, required, tag="2")]
    pub data_len: u64,
}
#[allow(clippy::derive_partial_eq_without_eq)]
#[derive(Clone, PartialEq, ::prost::Message)]
pub struct OwnedBuffer {
    #[prost(message, required, tag="1")]
    pub handle: FfiOwnedHandle,
    #[prost(message, required, tag="2")]
    pub data: BufferInfo,
}
#[allow(clippy::derive_partial_eq_without_eq)]
#[derive(Clone, PartialEq, ::prost::Message)]
pub struct RoomEvent {
    #[prost(uint64, required, tag="1")]
    pub room_handle: u64,
    #[prost(oneof="room_event::Message", tags="2, 3, 4, 5, 6, 7, 8, 9, 10, 11, 12, 13, 14, 15, 16, 17, 18, 19, 20, 21, 22, 23, 24, 25, 26, 27, 28, 29, 30, 31")]
    pub message: ::core::option::Option<room_event::Message>,
}
/// Nested message and enum types in `RoomEvent`.
pub mod room_event {
    #[allow(clippy::derive_partial_eq_without_eq)]
#[derive(Clone, PartialEq, ::prost::Oneof)]
    pub enum Message {
        #[prost(message, tag="2")]
        ParticipantConnected(super::ParticipantConnected),
        #[prost(message, tag="3")]
        ParticipantDisconnected(super::ParticipantDisconnected),
        #[prost(message, tag="4")]
        LocalTrackPublished(super::LocalTrackPublished),
        #[prost(message, tag="5")]
        LocalTrackUnpublished(super::LocalTrackUnpublished),
        #[prost(message, tag="6")]
        LocalTrackSubscribed(super::LocalTrackSubscribed),
        #[prost(message, tag="7")]
        TrackPublished(super::TrackPublished),
        #[prost(message, tag="8")]
        TrackUnpublished(super::TrackUnpublished),
        #[prost(message, tag="9")]
        TrackSubscribed(super::TrackSubscribed),
        #[prost(message, tag="10")]
        TrackUnsubscribed(super::TrackUnsubscribed),
        #[prost(message, tag="11")]
        TrackSubscriptionFailed(super::TrackSubscriptionFailed),
        #[prost(message, tag="12")]
        TrackMuted(super::TrackMuted),
        #[prost(message, tag="13")]
        TrackUnmuted(super::TrackUnmuted),
        #[prost(message, tag="14")]
        ActiveSpeakersChanged(super::ActiveSpeakersChanged),
        #[prost(message, tag="15")]
        RoomMetadataChanged(super::RoomMetadataChanged),
        #[prost(message, tag="16")]
        RoomSidChanged(super::RoomSidChanged),
        #[prost(message, tag="17")]
        ParticipantMetadataChanged(super::ParticipantMetadataChanged),
        #[prost(message, tag="18")]
        ParticipantNameChanged(super::ParticipantNameChanged),
        #[prost(message, tag="19")]
        ParticipantAttributesChanged(super::ParticipantAttributesChanged),
        #[prost(message, tag="20")]
        ConnectionQualityChanged(super::ConnectionQualityChanged),
        #[prost(message, tag="21")]
        ConnectionStateChanged(super::ConnectionStateChanged),
        /// Connected connected = 21;
        #[prost(message, tag="22")]
        Disconnected(super::Disconnected),
        #[prost(message, tag="23")]
        Reconnecting(super::Reconnecting),
        #[prost(message, tag="24")]
        Reconnected(super::Reconnected),
        #[prost(message, tag="25")]
        E2eeStateChanged(super::E2eeStateChanged),
        /// The stream of room events has ended
        #[prost(message, tag="26")]
        Eos(super::RoomEos),
        #[prost(message, tag="27")]
        DataPacketReceived(super::DataPacketReceived),
        #[prost(message, tag="28")]
        TranscriptionReceived(super::TranscriptionReceived),
        #[prost(message, tag="29")]
        ChatMessage(super::ChatMessageReceived),
        #[prost(message, tag="30")]
        StreamHeaderReceived(super::DataStreamHeaderReceived),
        #[prost(message, tag="31")]
        StreamChunkReceived(super::DataStreamChunkReceived),
    }
}
#[allow(clippy::derive_partial_eq_without_eq)]
#[derive(Clone, PartialEq, ::prost::Message)]
pub struct RoomInfo {
    #[prost(string, optional, tag="1")]
    pub sid: ::core::option::Option<::prost::alloc::string::String>,
    #[prost(string, required, tag="2")]
    pub name: ::prost::alloc::string::String,
    #[prost(string, required, tag="3")]
    pub metadata: ::prost::alloc::string::String,
}
#[allow(clippy::derive_partial_eq_without_eq)]
#[derive(Clone, PartialEq, ::prost::Message)]
pub struct OwnedRoom {
    #[prost(message, required, tag="1")]
    pub handle: FfiOwnedHandle,
    #[prost(message, required, tag="2")]
    pub info: RoomInfo,
}
#[allow(clippy::derive_partial_eq_without_eq)]
#[derive(Clone, PartialEq, ::prost::Message)]
pub struct ParticipantConnected {
    #[prost(message, required, tag="1")]
    pub info: OwnedParticipant,
}
#[allow(clippy::derive_partial_eq_without_eq)]
#[derive(Clone, PartialEq, ::prost::Message)]
pub struct ParticipantDisconnected {
    #[prost(string, required, tag="1")]
    pub participant_identity: ::prost::alloc::string::String,
}
#[allow(clippy::derive_partial_eq_without_eq)]
#[derive(Clone, PartialEq, ::prost::Message)]
pub struct LocalTrackPublished {
    /// The TrackPublicationInfo comes from the PublishTrack response
    /// and the FfiClient musts wait for it before firing this event
    #[prost(string, required, tag="1")]
    pub track_sid: ::prost::alloc::string::String,
}
#[allow(clippy::derive_partial_eq_without_eq)]
#[derive(Clone, PartialEq, ::prost::Message)]
pub struct LocalTrackUnpublished {
    #[prost(string, required, tag="1")]
    pub publication_sid: ::prost::alloc::string::String,
}
#[allow(clippy::derive_partial_eq_without_eq)]
#[derive(Clone, PartialEq, ::prost::Message)]
pub struct LocalTrackSubscribed {
    #[prost(string, required, tag="2")]
    pub track_sid: ::prost::alloc::string::String,
}
#[allow(clippy::derive_partial_eq_without_eq)]
#[derive(Clone, PartialEq, ::prost::Message)]
pub struct TrackPublished {
    #[prost(string, required, tag="1")]
    pub participant_identity: ::prost::alloc::string::String,
    #[prost(message, required, tag="2")]
    pub publication: OwnedTrackPublication,
}
#[allow(clippy::derive_partial_eq_without_eq)]
#[derive(Clone, PartialEq, ::prost::Message)]
pub struct TrackUnpublished {
    #[prost(string, required, tag="1")]
    pub participant_identity: ::prost::alloc::string::String,
    #[prost(string, required, tag="2")]
    pub publication_sid: ::prost::alloc::string::String,
}
/// Publication isn't needed for subscription events on the FFI
/// The FFI will retrieve the publication using the Track sid
#[allow(clippy::derive_partial_eq_without_eq)]
#[derive(Clone, PartialEq, ::prost::Message)]
pub struct TrackSubscribed {
    #[prost(string, required, tag="1")]
    pub participant_identity: ::prost::alloc::string::String,
    #[prost(message, required, tag="2")]
    pub track: OwnedTrack,
}
#[allow(clippy::derive_partial_eq_without_eq)]
#[derive(Clone, PartialEq, ::prost::Message)]
pub struct TrackUnsubscribed {
    /// The FFI language can dispose/remove the VideoSink here
    #[prost(string, required, tag="1")]
    pub participant_identity: ::prost::alloc::string::String,
    #[prost(string, required, tag="2")]
    pub track_sid: ::prost::alloc::string::String,
}
#[allow(clippy::derive_partial_eq_without_eq)]
#[derive(Clone, PartialEq, ::prost::Message)]
pub struct TrackSubscriptionFailed {
    #[prost(string, required, tag="1")]
    pub participant_identity: ::prost::alloc::string::String,
    #[prost(string, required, tag="2")]
    pub track_sid: ::prost::alloc::string::String,
    #[prost(string, required, tag="3")]
    pub error: ::prost::alloc::string::String,
}
#[allow(clippy::derive_partial_eq_without_eq)]
#[derive(Clone, PartialEq, ::prost::Message)]
pub struct TrackMuted {
    #[prost(string, required, tag="1")]
    pub participant_identity: ::prost::alloc::string::String,
    #[prost(string, required, tag="2")]
    pub track_sid: ::prost::alloc::string::String,
}
#[allow(clippy::derive_partial_eq_without_eq)]
#[derive(Clone, PartialEq, ::prost::Message)]
pub struct TrackUnmuted {
    #[prost(string, required, tag="1")]
    pub participant_identity: ::prost::alloc::string::String,
    #[prost(string, required, tag="2")]
    pub track_sid: ::prost::alloc::string::String,
}
#[allow(clippy::derive_partial_eq_without_eq)]
#[derive(Clone, PartialEq, ::prost::Message)]
pub struct E2eeStateChanged {
    /// Using sid instead of identity for ffi communication
    #[prost(string, required, tag="1")]
    pub participant_identity: ::prost::alloc::string::String,
    #[prost(enumeration="EncryptionState", required, tag="2")]
    pub state: i32,
}
#[allow(clippy::derive_partial_eq_without_eq)]
#[derive(Clone, PartialEq, ::prost::Message)]
pub struct ActiveSpeakersChanged {
    #[prost(string, repeated, tag="1")]
    pub participant_identities: ::prost::alloc::vec::Vec<::prost::alloc::string::String>,
}
#[allow(clippy::derive_partial_eq_without_eq)]
#[derive(Clone, PartialEq, ::prost::Message)]
pub struct RoomMetadataChanged {
    #[prost(string, required, tag="1")]
    pub metadata: ::prost::alloc::string::String,
}
#[allow(clippy::derive_partial_eq_without_eq)]
#[derive(Clone, PartialEq, ::prost::Message)]
pub struct RoomSidChanged {
    #[prost(string, required, tag="1")]
    pub sid: ::prost::alloc::string::String,
}
#[allow(clippy::derive_partial_eq_without_eq)]
#[derive(Clone, PartialEq, ::prost::Message)]
pub struct ParticipantMetadataChanged {
    #[prost(string, required, tag="1")]
    pub participant_identity: ::prost::alloc::string::String,
    #[prost(string, required, tag="2")]
    pub metadata: ::prost::alloc::string::String,
}
#[allow(clippy::derive_partial_eq_without_eq)]
#[derive(Clone, PartialEq, ::prost::Message)]
pub struct ParticipantAttributesChanged {
    #[prost(string, required, tag="1")]
    pub participant_identity: ::prost::alloc::string::String,
    #[prost(message, repeated, tag="2")]
    pub attributes: ::prost::alloc::vec::Vec<AttributesEntry>,
    #[prost(message, repeated, tag="3")]
    pub changed_attributes: ::prost::alloc::vec::Vec<AttributesEntry>,
}
#[allow(clippy::derive_partial_eq_without_eq)]
#[derive(Clone, PartialEq, ::prost::Message)]
pub struct ParticipantNameChanged {
    #[prost(string, required, tag="1")]
    pub participant_identity: ::prost::alloc::string::String,
    #[prost(string, required, tag="2")]
    pub name: ::prost::alloc::string::String,
}
#[allow(clippy::derive_partial_eq_without_eq)]
#[derive(Clone, PartialEq, ::prost::Message)]
pub struct ConnectionQualityChanged {
    #[prost(string, required, tag="1")]
    pub participant_identity: ::prost::alloc::string::String,
    #[prost(enumeration="ConnectionQuality", required, tag="2")]
    pub quality: i32,
}
#[allow(clippy::derive_partial_eq_without_eq)]
#[derive(Clone, PartialEq, ::prost::Message)]
pub struct UserPacket {
    #[prost(message, required, tag="1")]
    pub data: OwnedBuffer,
    #[prost(string, optional, tag="2")]
    pub topic: ::core::option::Option<::prost::alloc::string::String>,
}
#[allow(clippy::derive_partial_eq_without_eq)]
#[derive(Clone, PartialEq, ::prost::Message)]
pub struct ChatMessage {
    #[prost(string, required, tag="1")]
    pub id: ::prost::alloc::string::String,
    #[prost(int64, required, tag="2")]
    pub timestamp: i64,
    #[prost(string, required, tag="3")]
    pub message: ::prost::alloc::string::String,
    #[prost(int64, optional, tag="4")]
    pub edit_timestamp: ::core::option::Option<i64>,
    #[prost(bool, optional, tag="5")]
    pub deleted: ::core::option::Option<bool>,
    #[prost(bool, optional, tag="6")]
    pub generated: ::core::option::Option<bool>,
}
#[allow(clippy::derive_partial_eq_without_eq)]
#[derive(Clone, PartialEq, ::prost::Message)]
pub struct ChatMessageReceived {
    #[prost(message, required, tag="1")]
    pub message: ChatMessage,
    #[prost(string, required, tag="2")]
    pub participant_identity: ::prost::alloc::string::String,
}
#[allow(clippy::derive_partial_eq_without_eq)]
#[derive(Clone, PartialEq, ::prost::Message)]
pub struct SipDtmf {
    #[prost(uint32, required, tag="1")]
    pub code: u32,
    #[prost(string, optional, tag="2")]
    pub digit: ::core::option::Option<::prost::alloc::string::String>,
}
#[allow(clippy::derive_partial_eq_without_eq)]
#[derive(Clone, PartialEq, ::prost::Message)]
pub struct DataPacketReceived {
    #[prost(enumeration="DataPacketKind", required, tag="1")]
    pub kind: i32,
    /// Can be empty if the data is sent a server SDK
    #[prost(string, required, tag="2")]
    pub participant_identity: ::prost::alloc::string::String,
    #[prost(oneof="data_packet_received::Value", tags="4, 5")]
    pub value: ::core::option::Option<data_packet_received::Value>,
}
/// Nested message and enum types in `DataPacketReceived`.
pub mod data_packet_received {
    #[allow(clippy::derive_partial_eq_without_eq)]
#[derive(Clone, PartialEq, ::prost::Oneof)]
    pub enum Value {
        #[prost(message, tag="4")]
        User(super::UserPacket),
        #[prost(message, tag="5")]
        SipDtmf(super::SipDtmf),
    }
}
#[allow(clippy::derive_partial_eq_without_eq)]
#[derive(Clone, PartialEq, ::prost::Message)]
pub struct TranscriptionReceived {
    #[prost(string, optional, tag="1")]
    pub participant_identity: ::core::option::Option<::prost::alloc::string::String>,
    #[prost(string, optional, tag="2")]
    pub track_sid: ::core::option::Option<::prost::alloc::string::String>,
    #[prost(message, repeated, tag="3")]
    pub segments: ::prost::alloc::vec::Vec<TranscriptionSegment>,
}
#[allow(clippy::derive_partial_eq_without_eq)]
#[derive(Clone, PartialEq, ::prost::Message)]
pub struct ConnectionStateChanged {
    #[prost(enumeration="ConnectionState", required, tag="1")]
    pub state: i32,
}
#[allow(clippy::derive_partial_eq_without_eq)]
#[derive(Clone, PartialEq, ::prost::Message)]
pub struct Connected {
}
#[allow(clippy::derive_partial_eq_without_eq)]
#[derive(Clone, PartialEq, ::prost::Message)]
pub struct Disconnected {
    #[prost(enumeration="DisconnectReason", required, tag="1")]
    pub reason: i32,
}
#[allow(clippy::derive_partial_eq_without_eq)]
#[derive(Clone, PartialEq, ::prost::Message)]
pub struct Reconnecting {
}
#[allow(clippy::derive_partial_eq_without_eq)]
#[derive(Clone, PartialEq, ::prost::Message)]
pub struct Reconnected {
}
#[allow(clippy::derive_partial_eq_without_eq)]
#[derive(Clone, PartialEq, ::prost::Message)]
pub struct RoomEos {
}
#[allow(clippy::derive_partial_eq_without_eq)]
#[derive(Clone, PartialEq, ::prost::Message)]
pub struct DataStream {
}
/// Nested message and enum types in `DataStream`.
pub mod data_stream {
    /// header properties specific to text streams
    #[allow(clippy::derive_partial_eq_without_eq)]
#[derive(Clone, PartialEq, ::prost::Message)]
    pub struct TextHeader {
        #[prost(enumeration="OperationType", required, tag="1")]
        pub operation_type: i32,
        /// Optional: Version for updates/edits
        #[prost(int32, optional, tag="2")]
        pub version: ::core::option::Option<i32>,
        /// Optional: Reply to specific message
        #[prost(string, optional, tag="3")]
        pub reply_to_stream_id: ::core::option::Option<::prost::alloc::string::String>,
        /// file attachments for text streams
        #[prost(string, repeated, tag="4")]
        pub attached_stream_ids: ::prost::alloc::vec::Vec<::prost::alloc::string::String>,
        /// true if the text has been generated by an agent from a participant's audio transcription
        #[prost(bool, optional, tag="5")]
        pub generated: ::core::option::Option<bool>,
    }
    /// header properties specific to file or image streams
    #[allow(clippy::derive_partial_eq_without_eq)]
#[derive(Clone, PartialEq, ::prost::Message)]
    pub struct FileHeader {
        /// name of the file
        #[prost(string, required, tag="1")]
        pub file_name: ::prost::alloc::string::String,
    }
    /// main DataStream.Header that contains a oneof for specific headers
    #[allow(clippy::derive_partial_eq_without_eq)]
#[derive(Clone, PartialEq, ::prost::Message)]
    pub struct Header {
        /// unique identifier for this data stream
        #[prost(string, required, tag="1")]
        pub stream_id: ::prost::alloc::string::String,
        /// using int64 for Unix timestamp
        #[prost(int64, required, tag="2")]
        pub timestamp: i64,
        #[prost(string, required, tag="3")]
        pub mime_type: ::prost::alloc::string::String,
        #[prost(string, required, tag="4")]
        pub topic: ::prost::alloc::string::String,
        /// only populated for finite streams, if it's a stream of unknown size this stays empty
        #[prost(uint64, optional, tag="5")]
        pub total_length: ::core::option::Option<u64>,
        /// user defined extensions map that can carry additional info
        #[prost(map="string, string", tag="6")]
        pub extensions: ::std::collections::HashMap<::prost::alloc::string::String, ::prost::alloc::string::String>,
        /// oneof to choose between specific header types
        #[prost(oneof="header::ContentHeader", tags="7, 8")]
        pub content_header: ::core::option::Option<header::ContentHeader>,
    }
    /// Nested message and enum types in `Header`.
    pub mod header {
        /// oneof to choose between specific header types
        #[allow(clippy::derive_partial_eq_without_eq)]
#[derive(Clone, PartialEq, ::prost::Oneof)]
        pub enum ContentHeader {
            #[prost(message, tag="7")]
            TextHeader(super::TextHeader),
            #[prost(message, tag="8")]
            FileHeader(super::FileHeader),
        }
    }
    #[allow(clippy::derive_partial_eq_without_eq)]
#[derive(Clone, PartialEq, ::prost::Message)]
    pub struct Chunk {
        /// unique identifier for this data stream to map it to the correct header
        #[prost(string, required, tag="1")]
        pub stream_id: ::prost::alloc::string::String,
        #[prost(uint64, required, tag="2")]
        pub chunk_index: u64,
        /// content as binary (bytes)
        #[prost(bytes="vec", required, tag="3")]
        pub content: ::prost::alloc::vec::Vec<u8>,
        /// a version indicating that this chunk_index has been retroactively modified and the original one needs to be replaced
        #[prost(int32, optional, tag="4")]
        pub version: ::core::option::Option<i32>,
        /// optional, initialization vector for AES-GCM encryption
        #[prost(bytes="vec", optional, tag="5")]
        pub iv: ::core::option::Option<::prost::alloc::vec::Vec<u8>>,
    }
    #[allow(clippy::derive_partial_eq_without_eq)]
#[derive(Clone, PartialEq, ::prost::Message)]
    pub struct Trailer {
        /// unique identifier for this data stream
        #[prost(string, required, tag="1")]
        pub stream_id: ::prost::alloc::string::String,
        /// reason why the stream was closed (could contain "error" / "interrupted" / empty for expected end)
        #[prost(string, required, tag="2")]
        pub reason: ::prost::alloc::string::String,
        /// finalizing updates for the stream, can also include additional insights for errors or endTime for transcription
        #[prost(map="string, string", tag="3")]
        pub extensions: ::std::collections::HashMap<::prost::alloc::string::String, ::prost::alloc::string::String>,
    }
    /// enum for operation types (specific to TextHeader)
    #[derive(Clone, Copy, Debug, PartialEq, Eq, Hash, PartialOrd, Ord, ::prost::Enumeration)]
    #[repr(i32)]
    pub enum OperationType {
        Create = 0,
        Update = 1,
        Delete = 2,
        Reaction = 3,
    }
    impl OperationType {
        /// String value of the enum field names used in the ProtoBuf definition.
        ///
        /// The values are not transformed in any way and thus are considered stable
        /// (if the ProtoBuf definition does not change) and safe for programmatic use.
        pub fn as_str_name(&self) -> &'static str {
            match self {
                OperationType::Create => "CREATE",
                OperationType::Update => "UPDATE",
                OperationType::Delete => "DELETE",
                OperationType::Reaction => "REACTION",
            }
        }
        /// Creates an enum from field names used in the ProtoBuf definition.
        pub fn from_str_name(value: &str) -> ::core::option::Option<Self> {
            match value {
                "CREATE" => Some(Self::Create),
                "UPDATE" => Some(Self::Update),
                "DELETE" => Some(Self::Delete),
                "REACTION" => Some(Self::Reaction),
                _ => None,
            }
        }
    }
}
#[allow(clippy::derive_partial_eq_without_eq)]
#[derive(Clone, PartialEq, ::prost::Message)]
pub struct DataStreamHeaderReceived {
    #[prost(string, required, tag="1")]
    pub participant_identity: ::prost::alloc::string::String,
    #[prost(message, required, tag="2")]
    pub header: data_stream::Header,
}
#[allow(clippy::derive_partial_eq_without_eq)]
#[derive(Clone, PartialEq, ::prost::Message)]
pub struct DataStreamChunkReceived {
    #[prost(string, required, tag="1")]
    pub participant_identity: ::prost::alloc::string::String,
    #[prost(message, required, tag="2")]
    pub chunk: data_stream::Chunk,
}
#[allow(clippy::derive_partial_eq_without_eq)]
#[derive(Clone, PartialEq, ::prost::Message)]
pub struct SendStreamHeaderRequest {
    #[prost(uint64, required, tag="1")]
    pub local_participant_handle: u64,
    #[prost(message, required, tag="2")]
    pub header: data_stream::Header,
    #[prost(string, repeated, tag="3")]
    pub destination_identities: ::prost::alloc::vec::Vec<::prost::alloc::string::String>,
    #[prost(string, required, tag="4")]
    pub sender_identity: ::prost::alloc::string::String,
}
#[allow(clippy::derive_partial_eq_without_eq)]
#[derive(Clone, PartialEq, ::prost::Message)]
pub struct SendStreamChunkRequest {
    #[prost(uint64, required, tag="1")]
    pub local_participant_handle: u64,
    #[prost(message, required, tag="2")]
    pub chunk: data_stream::Chunk,
    #[prost(string, repeated, tag="3")]
    pub destination_identities: ::prost::alloc::vec::Vec<::prost::alloc::string::String>,
    #[prost(string, required, tag="4")]
    pub sender_identity: ::prost::alloc::string::String,
}
#[allow(clippy::derive_partial_eq_without_eq)]
#[derive(Clone, PartialEq, ::prost::Message)]
pub struct SendStreamTrailerRequest {
    #[prost(uint64, required, tag="1")]
    pub local_participant_handle: u64,
    #[prost(message, required, tag="2")]
    pub trailer: data_stream::Trailer,
    #[prost(string, repeated, tag="3")]
    pub destination_identities: ::prost::alloc::vec::Vec<::prost::alloc::string::String>,
    #[prost(string, required, tag="4")]
    pub sender_identity: ::prost::alloc::string::String,
}
#[allow(clippy::derive_partial_eq_without_eq)]
#[derive(Clone, PartialEq, ::prost::Message)]
pub struct SendStreamHeaderResponse {
    #[prost(uint64, required, tag="1")]
    pub async_id: u64,
}
#[allow(clippy::derive_partial_eq_without_eq)]
#[derive(Clone, PartialEq, ::prost::Message)]
pub struct SendStreamChunkResponse {
    #[prost(uint64, required, tag="1")]
    pub async_id: u64,
}
#[allow(clippy::derive_partial_eq_without_eq)]
#[derive(Clone, PartialEq, ::prost::Message)]
pub struct SendStreamTrailerResponse {
    #[prost(uint64, required, tag="1")]
    pub async_id: u64,
}
#[allow(clippy::derive_partial_eq_without_eq)]
#[derive(Clone, PartialEq, ::prost::Message)]
pub struct SendStreamHeaderCallback {
    #[prost(uint64, required, tag="1")]
    pub async_id: u64,
    #[prost(string, optional, tag="2")]
    pub error: ::core::option::Option<::prost::alloc::string::String>,
}
#[allow(clippy::derive_partial_eq_without_eq)]
#[derive(Clone, PartialEq, ::prost::Message)]
pub struct SendStreamChunkCallback {
    #[prost(uint64, required, tag="1")]
    pub async_id: u64,
    #[prost(string, optional, tag="2")]
    pub error: ::core::option::Option<::prost::alloc::string::String>,
}
#[allow(clippy::derive_partial_eq_without_eq)]
#[derive(Clone, PartialEq, ::prost::Message)]
<<<<<<< HEAD
pub struct GetDataChannelBufferedAmountLowThresholdRequest {
    #[prost(uint64, required, tag="1")]
    pub local_participant_handle: u64,
    #[prost(enumeration="DataPacketKind", required, tag="2")]
    pub kind: i32,
}
#[allow(clippy::derive_partial_eq_without_eq)]
#[derive(Clone, PartialEq, ::prost::Message)]
pub struct GetDataChannelBufferedAmountLowThresholdResponse {
    #[prost(uint64, required, tag="1")]
    pub threshold: u64,
}
#[allow(clippy::derive_partial_eq_without_eq)]
#[derive(Clone, PartialEq, ::prost::Message)]
pub struct SetDataChannelBufferedAmountLowThresholdRequest {
    #[prost(uint64, required, tag="1")]
    pub local_participant_handle: u64,
    #[prost(uint64, required, tag="2")]
    pub threshold: u64,
    #[prost(enumeration="DataPacketKind", required, tag="3")]
    pub kind: i32,
}
#[allow(clippy::derive_partial_eq_without_eq)]
#[derive(Clone, PartialEq, ::prost::Message)]
pub struct SetDataChannelBufferedAmountLowThresholdResponse {
=======
pub struct SendStreamTrailerCallback {
    #[prost(uint64, required, tag="1")]
    pub async_id: u64,
    #[prost(string, optional, tag="2")]
    pub error: ::core::option::Option<::prost::alloc::string::String>,
>>>>>>> b2a3a271
}
#[derive(Clone, Copy, Debug, PartialEq, Eq, Hash, PartialOrd, Ord, ::prost::Enumeration)]
#[repr(i32)]
pub enum IceTransportType {
    TransportRelay = 0,
    TransportNohost = 1,
    TransportAll = 2,
}
impl IceTransportType {
    /// String value of the enum field names used in the ProtoBuf definition.
    ///
    /// The values are not transformed in any way and thus are considered stable
    /// (if the ProtoBuf definition does not change) and safe for programmatic use.
    pub fn as_str_name(&self) -> &'static str {
        match self {
            IceTransportType::TransportRelay => "TRANSPORT_RELAY",
            IceTransportType::TransportNohost => "TRANSPORT_NOHOST",
            IceTransportType::TransportAll => "TRANSPORT_ALL",
        }
    }
    /// Creates an enum from field names used in the ProtoBuf definition.
    pub fn from_str_name(value: &str) -> ::core::option::Option<Self> {
        match value {
            "TRANSPORT_RELAY" => Some(Self::TransportRelay),
            "TRANSPORT_NOHOST" => Some(Self::TransportNohost),
            "TRANSPORT_ALL" => Some(Self::TransportAll),
            _ => None,
        }
    }
}
#[derive(Clone, Copy, Debug, PartialEq, Eq, Hash, PartialOrd, Ord, ::prost::Enumeration)]
#[repr(i32)]
pub enum ContinualGatheringPolicy {
    GatherOnce = 0,
    GatherContinually = 1,
}
impl ContinualGatheringPolicy {
    /// String value of the enum field names used in the ProtoBuf definition.
    ///
    /// The values are not transformed in any way and thus are considered stable
    /// (if the ProtoBuf definition does not change) and safe for programmatic use.
    pub fn as_str_name(&self) -> &'static str {
        match self {
            ContinualGatheringPolicy::GatherOnce => "GATHER_ONCE",
            ContinualGatheringPolicy::GatherContinually => "GATHER_CONTINUALLY",
        }
    }
    /// Creates an enum from field names used in the ProtoBuf definition.
    pub fn from_str_name(value: &str) -> ::core::option::Option<Self> {
        match value {
            "GATHER_ONCE" => Some(Self::GatherOnce),
            "GATHER_CONTINUALLY" => Some(Self::GatherContinually),
            _ => None,
        }
    }
}
//
// Room
//

#[derive(Clone, Copy, Debug, PartialEq, Eq, Hash, PartialOrd, Ord, ::prost::Enumeration)]
#[repr(i32)]
pub enum ConnectionQuality {
    QualityPoor = 0,
    QualityGood = 1,
    QualityExcellent = 2,
    QualityLost = 3,
}
impl ConnectionQuality {
    /// String value of the enum field names used in the ProtoBuf definition.
    ///
    /// The values are not transformed in any way and thus are considered stable
    /// (if the ProtoBuf definition does not change) and safe for programmatic use.
    pub fn as_str_name(&self) -> &'static str {
        match self {
            ConnectionQuality::QualityPoor => "QUALITY_POOR",
            ConnectionQuality::QualityGood => "QUALITY_GOOD",
            ConnectionQuality::QualityExcellent => "QUALITY_EXCELLENT",
            ConnectionQuality::QualityLost => "QUALITY_LOST",
        }
    }
    /// Creates an enum from field names used in the ProtoBuf definition.
    pub fn from_str_name(value: &str) -> ::core::option::Option<Self> {
        match value {
            "QUALITY_POOR" => Some(Self::QualityPoor),
            "QUALITY_GOOD" => Some(Self::QualityGood),
            "QUALITY_EXCELLENT" => Some(Self::QualityExcellent),
            "QUALITY_LOST" => Some(Self::QualityLost),
            _ => None,
        }
    }
}
#[derive(Clone, Copy, Debug, PartialEq, Eq, Hash, PartialOrd, Ord, ::prost::Enumeration)]
#[repr(i32)]
pub enum ConnectionState {
    ConnDisconnected = 0,
    ConnConnected = 1,
    ConnReconnecting = 2,
}
impl ConnectionState {
    /// String value of the enum field names used in the ProtoBuf definition.
    ///
    /// The values are not transformed in any way and thus are considered stable
    /// (if the ProtoBuf definition does not change) and safe for programmatic use.
    pub fn as_str_name(&self) -> &'static str {
        match self {
            ConnectionState::ConnDisconnected => "CONN_DISCONNECTED",
            ConnectionState::ConnConnected => "CONN_CONNECTED",
            ConnectionState::ConnReconnecting => "CONN_RECONNECTING",
        }
    }
    /// Creates an enum from field names used in the ProtoBuf definition.
    pub fn from_str_name(value: &str) -> ::core::option::Option<Self> {
        match value {
            "CONN_DISCONNECTED" => Some(Self::ConnDisconnected),
            "CONN_CONNECTED" => Some(Self::ConnConnected),
            "CONN_RECONNECTING" => Some(Self::ConnReconnecting),
            _ => None,
        }
    }
}
#[derive(Clone, Copy, Debug, PartialEq, Eq, Hash, PartialOrd, Ord, ::prost::Enumeration)]
#[repr(i32)]
pub enum DataPacketKind {
    KindLossy = 0,
    KindReliable = 1,
}
impl DataPacketKind {
    /// String value of the enum field names used in the ProtoBuf definition.
    ///
    /// The values are not transformed in any way and thus are considered stable
    /// (if the ProtoBuf definition does not change) and safe for programmatic use.
    pub fn as_str_name(&self) -> &'static str {
        match self {
            DataPacketKind::KindLossy => "KIND_LOSSY",
            DataPacketKind::KindReliable => "KIND_RELIABLE",
        }
    }
    /// Creates an enum from field names used in the ProtoBuf definition.
    pub fn from_str_name(value: &str) -> ::core::option::Option<Self> {
        match value {
            "KIND_LOSSY" => Some(Self::KindLossy),
            "KIND_RELIABLE" => Some(Self::KindReliable),
            _ => None,
        }
    }
}
/// Create a new AudioStream
/// AudioStream is used to receive audio frames from a track
#[allow(clippy::derive_partial_eq_without_eq)]
#[derive(Clone, PartialEq, ::prost::Message)]
pub struct NewAudioStreamRequest {
    #[prost(uint64, required, tag="1")]
    pub track_handle: u64,
    #[prost(enumeration="AudioStreamType", required, tag="2")]
    pub r#type: i32,
    #[prost(uint32, optional, tag="3")]
    pub sample_rate: ::core::option::Option<u32>,
    #[prost(uint32, optional, tag="4")]
    pub num_channels: ::core::option::Option<u32>,
}
#[allow(clippy::derive_partial_eq_without_eq)]
#[derive(Clone, PartialEq, ::prost::Message)]
pub struct NewAudioStreamResponse {
    #[prost(message, required, tag="1")]
    pub stream: OwnedAudioStream,
}
#[allow(clippy::derive_partial_eq_without_eq)]
#[derive(Clone, PartialEq, ::prost::Message)]
pub struct AudioStreamFromParticipantRequest {
    #[prost(uint64, required, tag="1")]
    pub participant_handle: u64,
    #[prost(enumeration="AudioStreamType", required, tag="2")]
    pub r#type: i32,
    #[prost(enumeration="TrackSource", optional, tag="3")]
    pub track_source: ::core::option::Option<i32>,
    #[prost(uint32, optional, tag="5")]
    pub sample_rate: ::core::option::Option<u32>,
    #[prost(uint32, optional, tag="6")]
    pub num_channels: ::core::option::Option<u32>,
}
#[allow(clippy::derive_partial_eq_without_eq)]
#[derive(Clone, PartialEq, ::prost::Message)]
pub struct AudioStreamFromParticipantResponse {
    #[prost(message, required, tag="1")]
    pub stream: OwnedAudioStream,
}
/// Create a new AudioSource
#[allow(clippy::derive_partial_eq_without_eq)]
#[derive(Clone, PartialEq, ::prost::Message)]
pub struct NewAudioSourceRequest {
    #[prost(enumeration="AudioSourceType", required, tag="1")]
    pub r#type: i32,
    #[prost(message, optional, tag="2")]
    pub options: ::core::option::Option<AudioSourceOptions>,
    #[prost(uint32, required, tag="3")]
    pub sample_rate: u32,
    #[prost(uint32, required, tag="4")]
    pub num_channels: u32,
    #[prost(uint32, optional, tag="5")]
    pub queue_size_ms: ::core::option::Option<u32>,
}
#[allow(clippy::derive_partial_eq_without_eq)]
#[derive(Clone, PartialEq, ::prost::Message)]
pub struct NewAudioSourceResponse {
    #[prost(message, required, tag="1")]
    pub source: OwnedAudioSource,
}
/// Push a frame to an AudioSource 
/// The data provided must be available as long as the client receive the callback.
#[allow(clippy::derive_partial_eq_without_eq)]
#[derive(Clone, PartialEq, ::prost::Message)]
pub struct CaptureAudioFrameRequest {
    #[prost(uint64, required, tag="1")]
    pub source_handle: u64,
    #[prost(message, required, tag="2")]
    pub buffer: AudioFrameBufferInfo,
}
#[allow(clippy::derive_partial_eq_without_eq)]
#[derive(Clone, PartialEq, ::prost::Message)]
pub struct CaptureAudioFrameResponse {
    #[prost(uint64, required, tag="1")]
    pub async_id: u64,
}
#[allow(clippy::derive_partial_eq_without_eq)]
#[derive(Clone, PartialEq, ::prost::Message)]
pub struct CaptureAudioFrameCallback {
    #[prost(uint64, required, tag="1")]
    pub async_id: u64,
    #[prost(string, optional, tag="2")]
    pub error: ::core::option::Option<::prost::alloc::string::String>,
}
#[allow(clippy::derive_partial_eq_without_eq)]
#[derive(Clone, PartialEq, ::prost::Message)]
pub struct ClearAudioBufferRequest {
    #[prost(uint64, required, tag="1")]
    pub source_handle: u64,
}
#[allow(clippy::derive_partial_eq_without_eq)]
#[derive(Clone, PartialEq, ::prost::Message)]
pub struct ClearAudioBufferResponse {
}
/// Create a new AudioResampler
#[allow(clippy::derive_partial_eq_without_eq)]
#[derive(Clone, PartialEq, ::prost::Message)]
pub struct NewAudioResamplerRequest {
}
#[allow(clippy::derive_partial_eq_without_eq)]
#[derive(Clone, PartialEq, ::prost::Message)]
pub struct NewAudioResamplerResponse {
    #[prost(message, required, tag="1")]
    pub resampler: OwnedAudioResampler,
}
/// Remix and resample an audio frame
#[allow(clippy::derive_partial_eq_without_eq)]
#[derive(Clone, PartialEq, ::prost::Message)]
pub struct RemixAndResampleRequest {
    #[prost(uint64, required, tag="1")]
    pub resampler_handle: u64,
    #[prost(message, required, tag="2")]
    pub buffer: AudioFrameBufferInfo,
    #[prost(uint32, required, tag="3")]
    pub num_channels: u32,
    #[prost(uint32, required, tag="4")]
    pub sample_rate: u32,
}
#[allow(clippy::derive_partial_eq_without_eq)]
#[derive(Clone, PartialEq, ::prost::Message)]
pub struct RemixAndResampleResponse {
    #[prost(message, required, tag="1")]
    pub buffer: OwnedAudioFrameBuffer,
}
// New resampler using SoX (much better quality)

#[allow(clippy::derive_partial_eq_without_eq)]
#[derive(Clone, PartialEq, ::prost::Message)]
pub struct NewSoxResamplerRequest {
    #[prost(double, required, tag="1")]
    pub input_rate: f64,
    #[prost(double, required, tag="2")]
    pub output_rate: f64,
    #[prost(uint32, required, tag="3")]
    pub num_channels: u32,
    #[prost(enumeration="SoxResamplerDataType", required, tag="4")]
    pub input_data_type: i32,
    #[prost(enumeration="SoxResamplerDataType", required, tag="5")]
    pub output_data_type: i32,
    #[prost(enumeration="SoxQualityRecipe", required, tag="6")]
    pub quality_recipe: i32,
    #[prost(uint32, optional, tag="7")]
    pub flags: ::core::option::Option<u32>,
}
#[allow(clippy::derive_partial_eq_without_eq)]
#[derive(Clone, PartialEq, ::prost::Message)]
pub struct NewSoxResamplerResponse {
    #[prost(oneof="new_sox_resampler_response::Message", tags="1, 2")]
    pub message: ::core::option::Option<new_sox_resampler_response::Message>,
}
/// Nested message and enum types in `NewSoxResamplerResponse`.
pub mod new_sox_resampler_response {
    #[allow(clippy::derive_partial_eq_without_eq)]
#[derive(Clone, PartialEq, ::prost::Oneof)]
    pub enum Message {
        #[prost(message, tag="1")]
        Resampler(super::OwnedSoxResampler),
        #[prost(string, tag="2")]
        Error(::prost::alloc::string::String),
    }
}
#[allow(clippy::derive_partial_eq_without_eq)]
#[derive(Clone, PartialEq, ::prost::Message)]
pub struct PushSoxResamplerRequest {
    #[prost(uint64, required, tag="1")]
    pub resampler_handle: u64,
    /// *const i16
    #[prost(uint64, required, tag="2")]
    pub data_ptr: u64,
    /// in bytes
    #[prost(uint32, required, tag="3")]
    pub size: u32,
}
#[allow(clippy::derive_partial_eq_without_eq)]
#[derive(Clone, PartialEq, ::prost::Message)]
pub struct PushSoxResamplerResponse {
    /// *const i16 (could be null)
    #[prost(uint64, required, tag="1")]
    pub output_ptr: u64,
    /// in bytes
    #[prost(uint32, required, tag="2")]
    pub size: u32,
    #[prost(string, optional, tag="3")]
    pub error: ::core::option::Option<::prost::alloc::string::String>,
}
#[allow(clippy::derive_partial_eq_without_eq)]
#[derive(Clone, PartialEq, ::prost::Message)]
pub struct FlushSoxResamplerRequest {
    #[prost(uint64, required, tag="1")]
    pub resampler_handle: u64,
}
#[allow(clippy::derive_partial_eq_without_eq)]
#[derive(Clone, PartialEq, ::prost::Message)]
pub struct FlushSoxResamplerResponse {
    /// *const i16 (could be null)
    #[prost(uint64, required, tag="1")]
    pub output_ptr: u64,
    /// in bytes
    #[prost(uint32, required, tag="2")]
    pub size: u32,
    #[prost(string, optional, tag="3")]
    pub error: ::core::option::Option<::prost::alloc::string::String>,
}
//
// AudioFrame buffer
//

#[allow(clippy::derive_partial_eq_without_eq)]
#[derive(Clone, PartialEq, ::prost::Message)]
pub struct AudioFrameBufferInfo {
    /// *const i16
    #[prost(uint64, required, tag="1")]
    pub data_ptr: u64,
    #[prost(uint32, required, tag="2")]
    pub num_channels: u32,
    #[prost(uint32, required, tag="3")]
    pub sample_rate: u32,
    #[prost(uint32, required, tag="4")]
    pub samples_per_channel: u32,
}
#[allow(clippy::derive_partial_eq_without_eq)]
#[derive(Clone, PartialEq, ::prost::Message)]
pub struct OwnedAudioFrameBuffer {
    #[prost(message, required, tag="1")]
    pub handle: FfiOwnedHandle,
    #[prost(message, required, tag="2")]
    pub info: AudioFrameBufferInfo,
}
#[allow(clippy::derive_partial_eq_without_eq)]
#[derive(Clone, PartialEq, ::prost::Message)]
pub struct AudioStreamInfo {
    #[prost(enumeration="AudioStreamType", required, tag="1")]
    pub r#type: i32,
}
#[allow(clippy::derive_partial_eq_without_eq)]
#[derive(Clone, PartialEq, ::prost::Message)]
pub struct OwnedAudioStream {
    #[prost(message, required, tag="1")]
    pub handle: FfiOwnedHandle,
    #[prost(message, required, tag="2")]
    pub info: AudioStreamInfo,
}
#[allow(clippy::derive_partial_eq_without_eq)]
#[derive(Clone, PartialEq, ::prost::Message)]
pub struct AudioStreamEvent {
    #[prost(uint64, required, tag="1")]
    pub stream_handle: u64,
    #[prost(oneof="audio_stream_event::Message", tags="2, 3")]
    pub message: ::core::option::Option<audio_stream_event::Message>,
}
/// Nested message and enum types in `AudioStreamEvent`.
pub mod audio_stream_event {
    #[allow(clippy::derive_partial_eq_without_eq)]
#[derive(Clone, PartialEq, ::prost::Oneof)]
    pub enum Message {
        #[prost(message, tag="2")]
        FrameReceived(super::AudioFrameReceived),
        #[prost(message, tag="3")]
        Eos(super::AudioStreamEos),
    }
}
#[allow(clippy::derive_partial_eq_without_eq)]
#[derive(Clone, PartialEq, ::prost::Message)]
pub struct AudioFrameReceived {
    #[prost(message, required, tag="1")]
    pub frame: OwnedAudioFrameBuffer,
}
#[allow(clippy::derive_partial_eq_without_eq)]
#[derive(Clone, PartialEq, ::prost::Message)]
pub struct AudioStreamEos {
}
//
// AudioSource
//

#[allow(clippy::derive_partial_eq_without_eq)]
#[derive(Clone, PartialEq, ::prost::Message)]
pub struct AudioSourceOptions {
    #[prost(bool, required, tag="1")]
    pub echo_cancellation: bool,
    #[prost(bool, required, tag="2")]
    pub noise_suppression: bool,
    #[prost(bool, required, tag="3")]
    pub auto_gain_control: bool,
}
#[allow(clippy::derive_partial_eq_without_eq)]
#[derive(Clone, PartialEq, ::prost::Message)]
pub struct AudioSourceInfo {
    #[prost(enumeration="AudioSourceType", required, tag="2")]
    pub r#type: i32,
}
#[allow(clippy::derive_partial_eq_without_eq)]
#[derive(Clone, PartialEq, ::prost::Message)]
pub struct OwnedAudioSource {
    #[prost(message, required, tag="1")]
    pub handle: FfiOwnedHandle,
    #[prost(message, required, tag="2")]
    pub info: AudioSourceInfo,
}
//
// AudioResampler
//

#[allow(clippy::derive_partial_eq_without_eq)]
#[derive(Clone, PartialEq, ::prost::Message)]
pub struct AudioResamplerInfo {
}
#[allow(clippy::derive_partial_eq_without_eq)]
#[derive(Clone, PartialEq, ::prost::Message)]
pub struct OwnedAudioResampler {
    #[prost(message, required, tag="1")]
    pub handle: FfiOwnedHandle,
    #[prost(message, required, tag="2")]
    pub info: AudioResamplerInfo,
}
//
// Sox AudioResampler
//

#[allow(clippy::derive_partial_eq_without_eq)]
#[derive(Clone, PartialEq, ::prost::Message)]
pub struct SoxResamplerInfo {
}
#[allow(clippy::derive_partial_eq_without_eq)]
#[derive(Clone, PartialEq, ::prost::Message)]
pub struct OwnedSoxResampler {
    #[prost(message, required, tag="1")]
    pub handle: FfiOwnedHandle,
    #[prost(message, required, tag="2")]
    pub info: SoxResamplerInfo,
}
#[derive(Clone, Copy, Debug, PartialEq, Eq, Hash, PartialOrd, Ord, ::prost::Enumeration)]
#[repr(i32)]
pub enum SoxResamplerDataType {
    /// TODO(theomonnom): support other datatypes (shouldn't really be needed)
    SoxrDatatypeInt16i = 0,
    SoxrDatatypeInt16s = 1,
}
impl SoxResamplerDataType {
    /// String value of the enum field names used in the ProtoBuf definition.
    ///
    /// The values are not transformed in any way and thus are considered stable
    /// (if the ProtoBuf definition does not change) and safe for programmatic use.
    pub fn as_str_name(&self) -> &'static str {
        match self {
            SoxResamplerDataType::SoxrDatatypeInt16i => "SOXR_DATATYPE_INT16I",
            SoxResamplerDataType::SoxrDatatypeInt16s => "SOXR_DATATYPE_INT16S",
        }
    }
    /// Creates an enum from field names used in the ProtoBuf definition.
    pub fn from_str_name(value: &str) -> ::core::option::Option<Self> {
        match value {
            "SOXR_DATATYPE_INT16I" => Some(Self::SoxrDatatypeInt16i),
            "SOXR_DATATYPE_INT16S" => Some(Self::SoxrDatatypeInt16s),
            _ => None,
        }
    }
}
#[derive(Clone, Copy, Debug, PartialEq, Eq, Hash, PartialOrd, Ord, ::prost::Enumeration)]
#[repr(i32)]
pub enum SoxQualityRecipe {
    SoxrQualityQuick = 0,
    SoxrQualityLow = 1,
    SoxrQualityMedium = 2,
    SoxrQualityHigh = 3,
    SoxrQualityVeryhigh = 4,
}
impl SoxQualityRecipe {
    /// String value of the enum field names used in the ProtoBuf definition.
    ///
    /// The values are not transformed in any way and thus are considered stable
    /// (if the ProtoBuf definition does not change) and safe for programmatic use.
    pub fn as_str_name(&self) -> &'static str {
        match self {
            SoxQualityRecipe::SoxrQualityQuick => "SOXR_QUALITY_QUICK",
            SoxQualityRecipe::SoxrQualityLow => "SOXR_QUALITY_LOW",
            SoxQualityRecipe::SoxrQualityMedium => "SOXR_QUALITY_MEDIUM",
            SoxQualityRecipe::SoxrQualityHigh => "SOXR_QUALITY_HIGH",
            SoxQualityRecipe::SoxrQualityVeryhigh => "SOXR_QUALITY_VERYHIGH",
        }
    }
    /// Creates an enum from field names used in the ProtoBuf definition.
    pub fn from_str_name(value: &str) -> ::core::option::Option<Self> {
        match value {
            "SOXR_QUALITY_QUICK" => Some(Self::SoxrQualityQuick),
            "SOXR_QUALITY_LOW" => Some(Self::SoxrQualityLow),
            "SOXR_QUALITY_MEDIUM" => Some(Self::SoxrQualityMedium),
            "SOXR_QUALITY_HIGH" => Some(Self::SoxrQualityHigh),
            "SOXR_QUALITY_VERYHIGH" => Some(Self::SoxrQualityVeryhigh),
            _ => None,
        }
    }
}
#[derive(Clone, Copy, Debug, PartialEq, Eq, Hash, PartialOrd, Ord, ::prost::Enumeration)]
#[repr(i32)]
pub enum SoxFlagBits {
    /// 1 << 0
    SoxrRolloffSmall = 0,
    /// 1 << 1
    SoxrRolloffMedium = 1,
    /// 1 << 2
    SoxrRolloffNone = 2,
    /// 1 << 3
    SoxrHighPrecClock = 3,
    /// 1 << 4
    SoxrDoublePrecision = 4,
    /// 1 << 5
    SoxrVr = 5,
}
impl SoxFlagBits {
    /// String value of the enum field names used in the ProtoBuf definition.
    ///
    /// The values are not transformed in any way and thus are considered stable
    /// (if the ProtoBuf definition does not change) and safe for programmatic use.
    pub fn as_str_name(&self) -> &'static str {
        match self {
            SoxFlagBits::SoxrRolloffSmall => "SOXR_ROLLOFF_SMALL",
            SoxFlagBits::SoxrRolloffMedium => "SOXR_ROLLOFF_MEDIUM",
            SoxFlagBits::SoxrRolloffNone => "SOXR_ROLLOFF_NONE",
            SoxFlagBits::SoxrHighPrecClock => "SOXR_HIGH_PREC_CLOCK",
            SoxFlagBits::SoxrDoublePrecision => "SOXR_DOUBLE_PRECISION",
            SoxFlagBits::SoxrVr => "SOXR_VR",
        }
    }
    /// Creates an enum from field names used in the ProtoBuf definition.
    pub fn from_str_name(value: &str) -> ::core::option::Option<Self> {
        match value {
            "SOXR_ROLLOFF_SMALL" => Some(Self::SoxrRolloffSmall),
            "SOXR_ROLLOFF_MEDIUM" => Some(Self::SoxrRolloffMedium),
            "SOXR_ROLLOFF_NONE" => Some(Self::SoxrRolloffNone),
            "SOXR_HIGH_PREC_CLOCK" => Some(Self::SoxrHighPrecClock),
            "SOXR_DOUBLE_PRECISION" => Some(Self::SoxrDoublePrecision),
            "SOXR_VR" => Some(Self::SoxrVr),
            _ => None,
        }
    }
}
//
// AudioStream
//

#[derive(Clone, Copy, Debug, PartialEq, Eq, Hash, PartialOrd, Ord, ::prost::Enumeration)]
#[repr(i32)]
pub enum AudioStreamType {
    AudioStreamNative = 0,
    AudioStreamHtml = 1,
}
impl AudioStreamType {
    /// String value of the enum field names used in the ProtoBuf definition.
    ///
    /// The values are not transformed in any way and thus are considered stable
    /// (if the ProtoBuf definition does not change) and safe for programmatic use.
    pub fn as_str_name(&self) -> &'static str {
        match self {
            AudioStreamType::AudioStreamNative => "AUDIO_STREAM_NATIVE",
            AudioStreamType::AudioStreamHtml => "AUDIO_STREAM_HTML",
        }
    }
    /// Creates an enum from field names used in the ProtoBuf definition.
    pub fn from_str_name(value: &str) -> ::core::option::Option<Self> {
        match value {
            "AUDIO_STREAM_NATIVE" => Some(Self::AudioStreamNative),
            "AUDIO_STREAM_HTML" => Some(Self::AudioStreamHtml),
            _ => None,
        }
    }
}
#[derive(Clone, Copy, Debug, PartialEq, Eq, Hash, PartialOrd, Ord, ::prost::Enumeration)]
#[repr(i32)]
pub enum AudioSourceType {
    AudioSourceNative = 0,
}
impl AudioSourceType {
    /// String value of the enum field names used in the ProtoBuf definition.
    ///
    /// The values are not transformed in any way and thus are considered stable
    /// (if the ProtoBuf definition does not change) and safe for programmatic use.
    pub fn as_str_name(&self) -> &'static str {
        match self {
            AudioSourceType::AudioSourceNative => "AUDIO_SOURCE_NATIVE",
        }
    }
    /// Creates an enum from field names used in the ProtoBuf definition.
    pub fn from_str_name(value: &str) -> ::core::option::Option<Self> {
        match value {
            "AUDIO_SOURCE_NATIVE" => Some(Self::AudioSourceNative),
            _ => None,
        }
    }
}
#[allow(clippy::derive_partial_eq_without_eq)]
#[derive(Clone, PartialEq, ::prost::Message)]
pub struct RpcError {
    #[prost(uint32, required, tag="1")]
    pub code: u32,
    #[prost(string, required, tag="2")]
    pub message: ::prost::alloc::string::String,
    #[prost(string, optional, tag="3")]
    pub data: ::core::option::Option<::prost::alloc::string::String>,
}
/// FFI Requests
#[allow(clippy::derive_partial_eq_without_eq)]
#[derive(Clone, PartialEq, ::prost::Message)]
pub struct PerformRpcRequest {
    #[prost(uint64, required, tag="1")]
    pub local_participant_handle: u64,
    #[prost(string, required, tag="2")]
    pub destination_identity: ::prost::alloc::string::String,
    #[prost(string, required, tag="3")]
    pub method: ::prost::alloc::string::String,
    #[prost(string, required, tag="4")]
    pub payload: ::prost::alloc::string::String,
    #[prost(uint32, optional, tag="5")]
    pub response_timeout_ms: ::core::option::Option<u32>,
}
#[allow(clippy::derive_partial_eq_without_eq)]
#[derive(Clone, PartialEq, ::prost::Message)]
pub struct RegisterRpcMethodRequest {
    #[prost(uint64, required, tag="1")]
    pub local_participant_handle: u64,
    #[prost(string, required, tag="2")]
    pub method: ::prost::alloc::string::String,
}
#[allow(clippy::derive_partial_eq_without_eq)]
#[derive(Clone, PartialEq, ::prost::Message)]
pub struct UnregisterRpcMethodRequest {
    #[prost(uint64, required, tag="1")]
    pub local_participant_handle: u64,
    #[prost(string, required, tag="2")]
    pub method: ::prost::alloc::string::String,
}
#[allow(clippy::derive_partial_eq_without_eq)]
#[derive(Clone, PartialEq, ::prost::Message)]
pub struct RpcMethodInvocationResponseRequest {
    #[prost(uint64, required, tag="1")]
    pub local_participant_handle: u64,
    #[prost(uint64, required, tag="2")]
    pub invocation_id: u64,
    #[prost(string, optional, tag="3")]
    pub payload: ::core::option::Option<::prost::alloc::string::String>,
    #[prost(message, optional, tag="4")]
    pub error: ::core::option::Option<RpcError>,
}
/// FFI Responses
#[allow(clippy::derive_partial_eq_without_eq)]
#[derive(Clone, PartialEq, ::prost::Message)]
pub struct PerformRpcResponse {
    #[prost(uint64, required, tag="1")]
    pub async_id: u64,
}
#[allow(clippy::derive_partial_eq_without_eq)]
#[derive(Clone, PartialEq, ::prost::Message)]
pub struct RegisterRpcMethodResponse {
}
#[allow(clippy::derive_partial_eq_without_eq)]
#[derive(Clone, PartialEq, ::prost::Message)]
pub struct UnregisterRpcMethodResponse {
}
#[allow(clippy::derive_partial_eq_without_eq)]
#[derive(Clone, PartialEq, ::prost::Message)]
pub struct RpcMethodInvocationResponseResponse {
    #[prost(string, optional, tag="1")]
    pub error: ::core::option::Option<::prost::alloc::string::String>,
}
/// FFI Callbacks
#[allow(clippy::derive_partial_eq_without_eq)]
#[derive(Clone, PartialEq, ::prost::Message)]
pub struct PerformRpcCallback {
    #[prost(uint64, required, tag="1")]
    pub async_id: u64,
    #[prost(string, optional, tag="2")]
    pub payload: ::core::option::Option<::prost::alloc::string::String>,
    #[prost(message, optional, tag="3")]
    pub error: ::core::option::Option<RpcError>,
}
/// FFI Events
#[allow(clippy::derive_partial_eq_without_eq)]
#[derive(Clone, PartialEq, ::prost::Message)]
pub struct RpcMethodInvocationEvent {
    #[prost(uint64, required, tag="1")]
    pub local_participant_handle: u64,
    #[prost(uint64, required, tag="2")]
    pub invocation_id: u64,
    #[prost(string, required, tag="3")]
    pub method: ::prost::alloc::string::String,
    #[prost(string, required, tag="4")]
    pub request_id: ::prost::alloc::string::String,
    #[prost(string, required, tag="5")]
    pub caller_identity: ::prost::alloc::string::String,
    #[prost(string, required, tag="6")]
    pub payload: ::prost::alloc::string::String,
    #[prost(uint32, required, tag="7")]
    pub response_timeout_ms: u32,
}
// **How is the livekit-ffi working:
// We refer as the ffi server the Rust server that is running the LiveKit client implementation, and we
// refer as the ffi client the foreign language that commumicates with the ffi server. (e.g Python SDK, Unity SDK, etc...)
//
// We expose the Rust client implementation of livekit using the protocol defined here.
// Everything starts with a FfiRequest, which is a oneof message that contains all the possible
// requests that can be made to the ffi server.
// The server will then respond with a FfiResponse, which is also a oneof message that contains
// all the possible responses.
// The first request sent to the server must be an InitializeRequest, which contains the a pointer
// to the callback function that will be used to send events and async responses to the ffi client.
// (e.g participant joined, track published, etc...)
//
// **Useful things know when collaborating on the protocol:**
// Everything is subject to discussion and change :-)
//
// - The ffi client implementation must never forget to correctly dispose all the owned handles
//    that it receives from the server.
//
// Therefore, the ffi client is easier to implement if there is less handles to manage.
// 
// - We are mainly using FfiHandle on info messages (e.g: RoomInfo, TrackInfo, etc...)
//    For this reason, info are only sent once, at creation (We're not using them for updates, we can infer them from
//    events on the client implementation).
//    e.g: set speaking to true when we receive a ActiveSpeakerChanged event.

/// This is the input of livekit_ffi_request function
/// We always expect a response (FFIResponse, even if it's empty)
#[allow(clippy::derive_partial_eq_without_eq)]
#[derive(Clone, PartialEq, ::prost::Message)]
pub struct FfiRequest {
<<<<<<< HEAD
    #[prost(oneof="ffi_request::Message", tags="2, 3, 4, 5, 6, 7, 8, 9, 10, 11, 12, 13, 14, 15, 16, 17, 18, 19, 20, 21, 22, 23, 24, 25, 26, 27, 28, 29, 30, 31, 32, 33, 34, 35, 36, 37, 38, 39, 40, 41, 42, 43, 44, 45, 46, 47")]
=======
    #[prost(oneof="ffi_request::Message", tags="2, 3, 4, 5, 6, 7, 8, 9, 10, 11, 12, 13, 14, 15, 16, 17, 18, 19, 20, 21, 22, 23, 24, 25, 26, 27, 28, 29, 30, 31, 32, 33, 34, 35, 36, 37, 38, 39, 40, 41, 42, 43, 44, 45, 46")]
>>>>>>> b2a3a271
    pub message: ::core::option::Option<ffi_request::Message>,
}
/// Nested message and enum types in `FfiRequest`.
pub mod ffi_request {
    #[allow(clippy::derive_partial_eq_without_eq)]
#[derive(Clone, PartialEq, ::prost::Oneof)]
    pub enum Message {
        #[prost(message, tag="2")]
        Dispose(super::DisposeRequest),
        /// Room
        #[prost(message, tag="3")]
        Connect(super::ConnectRequest),
        #[prost(message, tag="4")]
        Disconnect(super::DisconnectRequest),
        #[prost(message, tag="5")]
        PublishTrack(super::PublishTrackRequest),
        #[prost(message, tag="6")]
        UnpublishTrack(super::UnpublishTrackRequest),
        #[prost(message, tag="7")]
        PublishData(super::PublishDataRequest),
        #[prost(message, tag="8")]
        SetSubscribed(super::SetSubscribedRequest),
        #[prost(message, tag="9")]
        SetLocalMetadata(super::SetLocalMetadataRequest),
        #[prost(message, tag="10")]
        SetLocalName(super::SetLocalNameRequest),
        #[prost(message, tag="11")]
        SetLocalAttributes(super::SetLocalAttributesRequest),
        #[prost(message, tag="12")]
        GetSessionStats(super::GetSessionStatsRequest),
        #[prost(message, tag="13")]
        PublishTranscription(super::PublishTranscriptionRequest),
        #[prost(message, tag="14")]
        PublishSipDtmf(super::PublishSipDtmfRequest),
        /// Track
        #[prost(message, tag="15")]
        CreateVideoTrack(super::CreateVideoTrackRequest),
        #[prost(message, tag="16")]
        CreateAudioTrack(super::CreateAudioTrackRequest),
        #[prost(message, tag="17")]
        LocalTrackMute(super::LocalTrackMuteRequest),
        #[prost(message, tag="18")]
        EnableRemoteTrack(super::EnableRemoteTrackRequest),
        #[prost(message, tag="19")]
        GetStats(super::GetStatsRequest),
        /// Video
        #[prost(message, tag="20")]
        NewVideoStream(super::NewVideoStreamRequest),
        #[prost(message, tag="21")]
        NewVideoSource(super::NewVideoSourceRequest),
        #[prost(message, tag="22")]
        CaptureVideoFrame(super::CaptureVideoFrameRequest),
        #[prost(message, tag="23")]
        VideoConvert(super::VideoConvertRequest),
        #[prost(message, tag="24")]
        VideoStreamFromParticipant(super::VideoStreamFromParticipantRequest),
        /// Audio
        #[prost(message, tag="25")]
        NewAudioStream(super::NewAudioStreamRequest),
        #[prost(message, tag="26")]
        NewAudioSource(super::NewAudioSourceRequest),
        #[prost(message, tag="27")]
        CaptureAudioFrame(super::CaptureAudioFrameRequest),
        #[prost(message, tag="28")]
        ClearAudioBuffer(super::ClearAudioBufferRequest),
        #[prost(message, tag="29")]
        NewAudioResampler(super::NewAudioResamplerRequest),
        #[prost(message, tag="30")]
        RemixAndResample(super::RemixAndResampleRequest),
        #[prost(message, tag="31")]
        E2ee(super::E2eeRequest),
        #[prost(message, tag="32")]
        AudioStreamFromParticipant(super::AudioStreamFromParticipantRequest),
        #[prost(message, tag="33")]
        NewSoxResampler(super::NewSoxResamplerRequest),
        #[prost(message, tag="34")]
        PushSoxResampler(super::PushSoxResamplerRequest),
        #[prost(message, tag="35")]
        FlushSoxResampler(super::FlushSoxResamplerRequest),
        #[prost(message, tag="36")]
        SendChatMessage(super::SendChatMessageRequest),
        #[prost(message, tag="37")]
        EditChatMessage(super::EditChatMessageRequest),
        /// RPC
        #[prost(message, tag="38")]
        PerformRpc(super::PerformRpcRequest),
        #[prost(message, tag="39")]
        RegisterRpcMethod(super::RegisterRpcMethodRequest),
        #[prost(message, tag="40")]
        UnregisterRpcMethod(super::UnregisterRpcMethodRequest),
        #[prost(message, tag="41")]
        RpcMethodInvocationResponse(super::RpcMethodInvocationResponseRequest),
        /// Track Publication
        #[prost(message, tag="42")]
        EnableRemoteTrackPublication(super::EnableRemoteTrackPublicationRequest),
        #[prost(message, tag="43")]
        UpdateRemoteTrackPublicationDimension(super::UpdateRemoteTrackPublicationDimensionRequest),
        /// Data Streams
        #[prost(message, tag="44")]
        SendStreamHeader(super::SendStreamHeaderRequest),
        #[prost(message, tag="45")]
        SendStreamChunk(super::SendStreamChunkRequest),
<<<<<<< HEAD
        /// Data Channel
        #[prost(message, tag="46")]
        GetDataChannelBufferedAmountLowThreshold(super::GetDataChannelBufferedAmountLowThresholdRequest),
        #[prost(message, tag="47")]
        SetDataChannelBufferedAmountLowThreshold(super::SetDataChannelBufferedAmountLowThresholdRequest),
=======
        #[prost(message, tag="46")]
        SendStreamTrailer(super::SendStreamTrailerRequest),
>>>>>>> b2a3a271
    }
}
/// This is the output of livekit_ffi_request function.
#[allow(clippy::derive_partial_eq_without_eq)]
#[derive(Clone, PartialEq, ::prost::Message)]
pub struct FfiResponse {
<<<<<<< HEAD
    #[prost(oneof="ffi_response::Message", tags="2, 3, 4, 5, 6, 7, 8, 9, 10, 11, 12, 13, 14, 15, 16, 17, 18, 19, 20, 21, 22, 23, 24, 25, 26, 27, 28, 29, 30, 31, 32, 33, 34, 35, 36, 37, 38, 39, 40, 41, 42, 43, 44, 45, 46")]
=======
    #[prost(oneof="ffi_response::Message", tags="2, 3, 4, 5, 6, 7, 8, 9, 10, 11, 12, 13, 14, 15, 16, 17, 18, 19, 20, 21, 22, 23, 24, 25, 26, 27, 28, 29, 30, 31, 32, 33, 34, 35, 36, 37, 38, 39, 40, 41, 42, 43, 44, 45")]
>>>>>>> b2a3a271
    pub message: ::core::option::Option<ffi_response::Message>,
}
/// Nested message and enum types in `FfiResponse`.
pub mod ffi_response {
    #[allow(clippy::derive_partial_eq_without_eq)]
#[derive(Clone, PartialEq, ::prost::Oneof)]
    pub enum Message {
        #[prost(message, tag="2")]
        Dispose(super::DisposeResponse),
        /// Room
        #[prost(message, tag="3")]
        Connect(super::ConnectResponse),
        #[prost(message, tag="4")]
        Disconnect(super::DisconnectResponse),
        #[prost(message, tag="5")]
        PublishTrack(super::PublishTrackResponse),
        #[prost(message, tag="6")]
        UnpublishTrack(super::UnpublishTrackResponse),
        #[prost(message, tag="7")]
        PublishData(super::PublishDataResponse),
        #[prost(message, tag="8")]
        SetSubscribed(super::SetSubscribedResponse),
        #[prost(message, tag="9")]
        SetLocalMetadata(super::SetLocalMetadataResponse),
        #[prost(message, tag="10")]
        SetLocalName(super::SetLocalNameResponse),
        #[prost(message, tag="11")]
        SetLocalAttributes(super::SetLocalAttributesResponse),
        #[prost(message, tag="12")]
        GetSessionStats(super::GetSessionStatsResponse),
        #[prost(message, tag="13")]
        PublishTranscription(super::PublishTranscriptionResponse),
        #[prost(message, tag="14")]
        PublishSipDtmf(super::PublishSipDtmfResponse),
        /// Track
        #[prost(message, tag="15")]
        CreateVideoTrack(super::CreateVideoTrackResponse),
        #[prost(message, tag="16")]
        CreateAudioTrack(super::CreateAudioTrackResponse),
        #[prost(message, tag="17")]
        LocalTrackMute(super::LocalTrackMuteResponse),
        #[prost(message, tag="18")]
        EnableRemoteTrack(super::EnableRemoteTrackResponse),
        #[prost(message, tag="19")]
        GetStats(super::GetStatsResponse),
        /// Video
        #[prost(message, tag="20")]
        NewVideoStream(super::NewVideoStreamResponse),
        #[prost(message, tag="21")]
        NewVideoSource(super::NewVideoSourceResponse),
        #[prost(message, tag="22")]
        CaptureVideoFrame(super::CaptureVideoFrameResponse),
        #[prost(message, tag="23")]
        VideoConvert(super::VideoConvertResponse),
        #[prost(message, tag="24")]
        VideoStreamFromParticipant(super::VideoStreamFromParticipantResponse),
        /// Audio
        #[prost(message, tag="25")]
        NewAudioStream(super::NewAudioStreamResponse),
        #[prost(message, tag="26")]
        NewAudioSource(super::NewAudioSourceResponse),
        #[prost(message, tag="27")]
        CaptureAudioFrame(super::CaptureAudioFrameResponse),
        #[prost(message, tag="28")]
        ClearAudioBuffer(super::ClearAudioBufferResponse),
        #[prost(message, tag="29")]
        NewAudioResampler(super::NewAudioResamplerResponse),
        #[prost(message, tag="30")]
        RemixAndResample(super::RemixAndResampleResponse),
        #[prost(message, tag="31")]
        AudioStreamFromParticipant(super::AudioStreamFromParticipantResponse),
        #[prost(message, tag="32")]
        E2ee(super::E2eeResponse),
        #[prost(message, tag="33")]
        NewSoxResampler(super::NewSoxResamplerResponse),
        #[prost(message, tag="34")]
        PushSoxResampler(super::PushSoxResamplerResponse),
        #[prost(message, tag="35")]
        FlushSoxResampler(super::FlushSoxResamplerResponse),
        #[prost(message, tag="36")]
        SendChatMessage(super::SendChatMessageResponse),
        /// RPC
        #[prost(message, tag="37")]
        PerformRpc(super::PerformRpcResponse),
        #[prost(message, tag="38")]
        RegisterRpcMethod(super::RegisterRpcMethodResponse),
        #[prost(message, tag="39")]
        UnregisterRpcMethod(super::UnregisterRpcMethodResponse),
        #[prost(message, tag="40")]
        RpcMethodInvocationResponse(super::RpcMethodInvocationResponseResponse),
        /// Track Publication
        #[prost(message, tag="41")]
        EnableRemoteTrackPublication(super::EnableRemoteTrackPublicationResponse),
        #[prost(message, tag="42")]
        UpdateRemoteTrackPublicationDimension(super::UpdateRemoteTrackPublicationDimensionResponse),
        /// Data Streams
        #[prost(message, tag="43")]
        SendStreamHeader(super::SendStreamHeaderResponse),
        #[prost(message, tag="44")]
        SendStreamChunk(super::SendStreamChunkResponse),
<<<<<<< HEAD
        /// Data Channel
        #[prost(message, tag="45")]
        GetDataChannelBufferedAmountLowThreshold(super::GetDataChannelBufferedAmountLowThresholdResponse),
        #[prost(message, tag="46")]
        SetDataChannelBufferedAmountLowThreshold(super::SetDataChannelBufferedAmountLowThresholdResponse),
=======
        #[prost(message, tag="45")]
        SendStreamTrailer(super::SendStreamTrailerResponse),
>>>>>>> b2a3a271
    }
}
/// To minimize complexity, participant events are not included in the protocol.
/// It is easily deducible from the room events and it turned out that is is easier to implement
/// on the ffi client side.
#[allow(clippy::derive_partial_eq_without_eq)]
#[derive(Clone, PartialEq, ::prost::Message)]
pub struct FfiEvent {
    #[prost(oneof="ffi_event::Message", tags="1, 2, 3, 4, 5, 7, 8, 9, 10, 11, 12, 13, 14, 15, 16, 17, 18, 19, 20, 21, 22, 23, 24, 25, 26, 27")]
    pub message: ::core::option::Option<ffi_event::Message>,
}
/// Nested message and enum types in `FfiEvent`.
pub mod ffi_event {
    #[allow(clippy::derive_partial_eq_without_eq)]
#[derive(Clone, PartialEq, ::prost::Oneof)]
    pub enum Message {
        #[prost(message, tag="1")]
        RoomEvent(super::RoomEvent),
        #[prost(message, tag="2")]
        TrackEvent(super::TrackEvent),
        #[prost(message, tag="3")]
        VideoStreamEvent(super::VideoStreamEvent),
        #[prost(message, tag="4")]
        AudioStreamEvent(super::AudioStreamEvent),
        #[prost(message, tag="5")]
        Connect(super::ConnectCallback),
        #[prost(message, tag="7")]
        Disconnect(super::DisconnectCallback),
        #[prost(message, tag="8")]
        Dispose(super::DisposeCallback),
        #[prost(message, tag="9")]
        PublishTrack(super::PublishTrackCallback),
        #[prost(message, tag="10")]
        UnpublishTrack(super::UnpublishTrackCallback),
        #[prost(message, tag="11")]
        PublishData(super::PublishDataCallback),
        #[prost(message, tag="12")]
        PublishTranscription(super::PublishTranscriptionCallback),
        #[prost(message, tag="13")]
        CaptureAudioFrame(super::CaptureAudioFrameCallback),
        #[prost(message, tag="14")]
        SetLocalMetadata(super::SetLocalMetadataCallback),
        #[prost(message, tag="15")]
        SetLocalName(super::SetLocalNameCallback),
        #[prost(message, tag="16")]
        SetLocalAttributes(super::SetLocalAttributesCallback),
        #[prost(message, tag="17")]
        GetStats(super::GetStatsCallback),
        #[prost(message, tag="18")]
        Logs(super::LogBatch),
        #[prost(message, tag="19")]
        GetSessionStats(super::GetSessionStatsCallback),
        #[prost(message, tag="20")]
        Panic(super::Panic),
        #[prost(message, tag="21")]
        PublishSipDtmf(super::PublishSipDtmfCallback),
        #[prost(message, tag="22")]
        ChatMessage(super::SendChatMessageCallback),
        #[prost(message, tag="23")]
        PerformRpc(super::PerformRpcCallback),
        #[prost(message, tag="24")]
        RpcMethodInvocation(super::RpcMethodInvocationEvent),
        #[prost(message, tag="25")]
        SendStreamHeader(super::SendStreamHeaderCallback),
        #[prost(message, tag="26")]
        SendStreamChunk(super::SendStreamChunkCallback),
        #[prost(message, tag="27")]
        SendStreamTrailer(super::SendStreamTrailerCallback),
    }
}
/// Stop all rooms synchronously (Do we need async here?).
/// e.g: This is used for the Unity Editor after each assemblies reload.
/// TODO(theomonnom): Implement a debug mode where we can find all leaked handles?
#[allow(clippy::derive_partial_eq_without_eq)]
#[derive(Clone, PartialEq, ::prost::Message)]
pub struct DisposeRequest {
    #[prost(bool, required, tag="1")]
    pub r#async: bool,
}
#[allow(clippy::derive_partial_eq_without_eq)]
#[derive(Clone, PartialEq, ::prost::Message)]
pub struct DisposeResponse {
    /// None if sync
    #[prost(uint64, optional, tag="1")]
    pub async_id: ::core::option::Option<u64>,
}
#[allow(clippy::derive_partial_eq_without_eq)]
#[derive(Clone, PartialEq, ::prost::Message)]
pub struct DisposeCallback {
    #[prost(uint64, required, tag="1")]
    pub async_id: u64,
}
#[allow(clippy::derive_partial_eq_without_eq)]
#[derive(Clone, PartialEq, ::prost::Message)]
pub struct LogRecord {
    #[prost(enumeration="LogLevel", required, tag="1")]
    pub level: i32,
    /// e.g "livekit", "libwebrtc", "tokio-tungstenite", etc...
    #[prost(string, required, tag="2")]
    pub target: ::prost::alloc::string::String,
    #[prost(string, optional, tag="3")]
    pub module_path: ::core::option::Option<::prost::alloc::string::String>,
    #[prost(string, optional, tag="4")]
    pub file: ::core::option::Option<::prost::alloc::string::String>,
    #[prost(uint32, optional, tag="5")]
    pub line: ::core::option::Option<u32>,
    #[prost(string, required, tag="6")]
    pub message: ::prost::alloc::string::String,
}
#[allow(clippy::derive_partial_eq_without_eq)]
#[derive(Clone, PartialEq, ::prost::Message)]
pub struct LogBatch {
    #[prost(message, repeated, tag="1")]
    pub records: ::prost::alloc::vec::Vec<LogRecord>,
}
#[allow(clippy::derive_partial_eq_without_eq)]
#[derive(Clone, PartialEq, ::prost::Message)]
pub struct Panic {
    #[prost(string, required, tag="1")]
    pub message: ::prost::alloc::string::String,
}
#[derive(Clone, Copy, Debug, PartialEq, Eq, Hash, PartialOrd, Ord, ::prost::Enumeration)]
#[repr(i32)]
pub enum LogLevel {
    LogError = 0,
    LogWarn = 1,
    LogInfo = 2,
    LogDebug = 3,
    LogTrace = 4,
}
impl LogLevel {
    /// String value of the enum field names used in the ProtoBuf definition.
    ///
    /// The values are not transformed in any way and thus are considered stable
    /// (if the ProtoBuf definition does not change) and safe for programmatic use.
    pub fn as_str_name(&self) -> &'static str {
        match self {
            LogLevel::LogError => "LOG_ERROR",
            LogLevel::LogWarn => "LOG_WARN",
            LogLevel::LogInfo => "LOG_INFO",
            LogLevel::LogDebug => "LOG_DEBUG",
            LogLevel::LogTrace => "LOG_TRACE",
        }
    }
    /// Creates an enum from field names used in the ProtoBuf definition.
    pub fn from_str_name(value: &str) -> ::core::option::Option<Self> {
        match value {
            "LOG_ERROR" => Some(Self::LogError),
            "LOG_WARN" => Some(Self::LogWarn),
            "LOG_INFO" => Some(Self::LogInfo),
            "LOG_DEBUG" => Some(Self::LogDebug),
            "LOG_TRACE" => Some(Self::LogTrace),
            _ => None,
        }
    }
}
// @@protoc_insertion_point(module)<|MERGE_RESOLUTION|>--- conflicted
+++ resolved
@@ -3200,7 +3200,14 @@
 }
 #[allow(clippy::derive_partial_eq_without_eq)]
 #[derive(Clone, PartialEq, ::prost::Message)]
-<<<<<<< HEAD
+pub struct SendStreamTrailerCallback {
+    #[prost(uint64, required, tag="1")]
+    pub async_id: u64,
+    #[prost(string, optional, tag="2")]
+    pub error: ::core::option::Option<::prost::alloc::string::String>,
+}
+#[allow(clippy::derive_partial_eq_without_eq)]
+#[derive(Clone, PartialEq, ::prost::Message)]
 pub struct GetDataChannelBufferedAmountLowThresholdRequest {
     #[prost(uint64, required, tag="1")]
     pub local_participant_handle: u64,
@@ -3226,13 +3233,6 @@
 #[allow(clippy::derive_partial_eq_without_eq)]
 #[derive(Clone, PartialEq, ::prost::Message)]
 pub struct SetDataChannelBufferedAmountLowThresholdResponse {
-=======
-pub struct SendStreamTrailerCallback {
-    #[prost(uint64, required, tag="1")]
-    pub async_id: u64,
-    #[prost(string, optional, tag="2")]
-    pub error: ::core::option::Option<::prost::alloc::string::String>,
->>>>>>> b2a3a271
 }
 #[derive(Clone, Copy, Debug, PartialEq, Eq, Hash, PartialOrd, Ord, ::prost::Enumeration)]
 #[repr(i32)]
@@ -4006,11 +4006,7 @@
 #[allow(clippy::derive_partial_eq_without_eq)]
 #[derive(Clone, PartialEq, ::prost::Message)]
 pub struct FfiRequest {
-<<<<<<< HEAD
-    #[prost(oneof="ffi_request::Message", tags="2, 3, 4, 5, 6, 7, 8, 9, 10, 11, 12, 13, 14, 15, 16, 17, 18, 19, 20, 21, 22, 23, 24, 25, 26, 27, 28, 29, 30, 31, 32, 33, 34, 35, 36, 37, 38, 39, 40, 41, 42, 43, 44, 45, 46, 47")]
-=======
-    #[prost(oneof="ffi_request::Message", tags="2, 3, 4, 5, 6, 7, 8, 9, 10, 11, 12, 13, 14, 15, 16, 17, 18, 19, 20, 21, 22, 23, 24, 25, 26, 27, 28, 29, 30, 31, 32, 33, 34, 35, 36, 37, 38, 39, 40, 41, 42, 43, 44, 45, 46")]
->>>>>>> b2a3a271
+    #[prost(oneof="ffi_request::Message", tags="2, 3, 4, 5, 6, 7, 8, 9, 10, 11, 12, 13, 14, 15, 16, 17, 18, 19, 20, 21, 22, 23, 24, 25, 26, 27, 28, 29, 30, 31, 32, 33, 34, 35, 36, 37, 38, 39, 40, 41, 42, 43, 44, 45, 46, 47, 48")]
     pub message: ::core::option::Option<ffi_request::Message>,
 }
 /// Nested message and enum types in `FfiRequest`.
@@ -4113,27 +4109,20 @@
         SendStreamHeader(super::SendStreamHeaderRequest),
         #[prost(message, tag="45")]
         SendStreamChunk(super::SendStreamChunkRequest),
-<<<<<<< HEAD
-        /// Data Channel
-        #[prost(message, tag="46")]
-        GetDataChannelBufferedAmountLowThreshold(super::GetDataChannelBufferedAmountLowThresholdRequest),
-        #[prost(message, tag="47")]
-        SetDataChannelBufferedAmountLowThreshold(super::SetDataChannelBufferedAmountLowThresholdRequest),
-=======
         #[prost(message, tag="46")]
         SendStreamTrailer(super::SendStreamTrailerRequest),
->>>>>>> b2a3a271
+        /// Data Channel
+        #[prost(message, tag="47")]
+        GetDataChannelBufferedAmountLowThreshold(super::GetDataChannelBufferedAmountLowThresholdRequest),
+        #[prost(message, tag="48")]
+        SetDataChannelBufferedAmountLowThreshold(super::SetDataChannelBufferedAmountLowThresholdRequest),
     }
 }
 /// This is the output of livekit_ffi_request function.
 #[allow(clippy::derive_partial_eq_without_eq)]
 #[derive(Clone, PartialEq, ::prost::Message)]
 pub struct FfiResponse {
-<<<<<<< HEAD
-    #[prost(oneof="ffi_response::Message", tags="2, 3, 4, 5, 6, 7, 8, 9, 10, 11, 12, 13, 14, 15, 16, 17, 18, 19, 20, 21, 22, 23, 24, 25, 26, 27, 28, 29, 30, 31, 32, 33, 34, 35, 36, 37, 38, 39, 40, 41, 42, 43, 44, 45, 46")]
-=======
-    #[prost(oneof="ffi_response::Message", tags="2, 3, 4, 5, 6, 7, 8, 9, 10, 11, 12, 13, 14, 15, 16, 17, 18, 19, 20, 21, 22, 23, 24, 25, 26, 27, 28, 29, 30, 31, 32, 33, 34, 35, 36, 37, 38, 39, 40, 41, 42, 43, 44, 45")]
->>>>>>> b2a3a271
+    #[prost(oneof="ffi_response::Message", tags="2, 3, 4, 5, 6, 7, 8, 9, 10, 11, 12, 13, 14, 15, 16, 17, 18, 19, 20, 21, 22, 23, 24, 25, 26, 27, 28, 29, 30, 31, 32, 33, 34, 35, 36, 37, 38, 39, 40, 41, 42, 43, 44, 45, 46, 47")]
     pub message: ::core::option::Option<ffi_response::Message>,
 }
 /// Nested message and enum types in `FfiResponse`.
@@ -4234,16 +4223,13 @@
         SendStreamHeader(super::SendStreamHeaderResponse),
         #[prost(message, tag="44")]
         SendStreamChunk(super::SendStreamChunkResponse),
-<<<<<<< HEAD
-        /// Data Channel
-        #[prost(message, tag="45")]
-        GetDataChannelBufferedAmountLowThreshold(super::GetDataChannelBufferedAmountLowThresholdResponse),
-        #[prost(message, tag="46")]
-        SetDataChannelBufferedAmountLowThreshold(super::SetDataChannelBufferedAmountLowThresholdResponse),
-=======
         #[prost(message, tag="45")]
         SendStreamTrailer(super::SendStreamTrailerResponse),
->>>>>>> b2a3a271
+        /// Data Channel
+        #[prost(message, tag="46")]
+        GetDataChannelBufferedAmountLowThreshold(super::GetDataChannelBufferedAmountLowThresholdResponse),
+        #[prost(message, tag="47")]
+        SetDataChannelBufferedAmountLowThreshold(super::SetDataChannelBufferedAmountLowThresholdResponse),
     }
 }
 /// To minimize complexity, participant events are not included in the protocol.
