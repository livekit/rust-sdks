<<<<<<< HEAD
use lazy_static::lazy_static;
=======
// Copyright 2023 LiveKit, Inc.
//
// Licensed under the Apache License, Version 2.0 (the "License");
// you may not use this file except in compliance with the License.
// You may obtain a copy of the License at
//
//     http://www.apache.org/licenses/LICENSE-2.0
//
// Unless required by applicable law or agreed to in writing, software
// distributed under the License is distributed on an "AS IS" BASIS,
// WITHOUT WARRANTIES OR CONDITIONS OF ANY KIND, either express or implied.
// See the License for the specific language governing permissions and
// limitations under the License.

>>>>>>> 9e79a795
use livekit::prelude::*;
use prost::Message;
use server::FfiDataBuffer;
use std::sync::Arc;
use thiserror::Error;

mod conversion;
#[path = "livekit.proto.rs"]
mod proto;
mod server;

#[derive(Error, Debug)]
pub enum FfiError {
    #[error("the server is not configured")]
    NotConfigured,
    #[error("the server is already initialized")]
    AlreadyInitialized,
    #[error("room error {0}")]
    Room(#[from] RoomError),
    #[error("invalid request: {0}")]
    InvalidRequest(&'static str),
}

/// # SAFTEY: The "C" callback must be threadsafe and not block
pub type FfiCallbackFn = unsafe extern "C" fn(*const u8, usize);
pub type FfiResult<T> = Result<T, FfiError>;
pub type FfiHandleId = u64;

pub const INVALID_HANDLE: FfiHandleId = 0;

lazy_static! {
    pub static ref FFI_SERVER: server::FfiServer = server::FfiServer::default();
}

#[no_mangle]
pub extern "C" fn livekit_ffi_request(
    data: *const u8,
    len: usize,
    res_ptr: *mut *const u8,
    res_len: *mut usize,
) -> FfiHandleId {
    let data = unsafe { std::slice::from_raw_parts(data, len) };
    let res = match proto::FfiRequest::decode(data) {
        Ok(res) => res,
        Err(err) => {
            log::error!("failed to decode request: {}", err);
            return INVALID_HANDLE;
        }
    };

    let res = match server::requests::handle_request(&FFI_SERVER, res) {
        Ok(res) => res,
        Err(err) => {
            log::error!("failed to handle request: {}", err);
            return INVALID_HANDLE;
        }
    }
    .encode_to_vec();

    unsafe {
        *res_ptr = res.as_ptr();
        *res_len = res.len();
    }

    let handle_id = FFI_SERVER.next_id();
    let ffi_data = FfiDataBuffer {
        handle: handle_id,
        data: Arc::new(res),
    };

    FFI_SERVER.store_handle(handle_id, ffi_data);
    handle_id
}

#[no_mangle]
pub extern "C" fn livekit_ffi_drop_handle(handle_id: FfiHandleId) -> bool {
    FFI_SERVER.drop_handle(handle_id)
}<|MERGE_RESOLUTION|>--- conflicted
+++ resolved
@@ -1,6 +1,3 @@
-<<<<<<< HEAD
-use lazy_static::lazy_static;
-=======
 // Copyright 2023 LiveKit, Inc.
 //
 // Licensed under the Apache License, Version 2.0 (the "License");
@@ -15,7 +12,7 @@
 // See the License for the specific language governing permissions and
 // limitations under the License.
 
->>>>>>> 9e79a795
+use lazy_static::lazy_static;
 use livekit::prelude::*;
 use prost::Message;
 use server::FfiDataBuffer;
