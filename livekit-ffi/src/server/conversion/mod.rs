--- conflicted
+++ resolved
@@ -1,9 +1,6 @@
 use crate::server::FFIHandleId;
 use livekit::prelude::*;
-<<<<<<< HEAD
-=======
 use crate::proto;
->>>>>>> a5caf129
 
 pub mod participant;
 pub mod publication;
