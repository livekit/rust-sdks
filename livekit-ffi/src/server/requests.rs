// Copyright 2023 LiveKit, Inc.
//
// Licensed under the Apache License, Version 2.0 (the "License");
// you may not use this file except in compliance with the License.
// You may obtain a copy of the License at
//
//     http://www.apache.org/licenses/LICENSE-2.0
//
// Unless required by applicable law or agreed to in writing, software
// distributed under the License is distributed on an "AS IS" BASIS,
// WITHOUT WARRANTIES OR CONDITIONS OF ANY KIND, either express or implied.
// See the License for the specific language governing permissions and
// limitations under the License.

use std::{slice, sync::Arc};

use colorcvt::cvtimpl;
use livekit::{
    prelude::*,
    webrtc::{native::audio_resampler, prelude::*},
};
use parking_lot::Mutex;

use super::{
    audio_source, audio_stream, colorcvt,
    participant::FfiParticipant,
    resampler,
    room::{self, FfiPublication, FfiTrack},
    video_source, video_stream, FfiError, FfiResult, FfiServer,
};
use crate::proto;

/// Dispose the server, close all rooms and clean up all handles
/// It is not mandatory to call this function.
fn on_dispose(
    server: &'static FfiServer,
    dispose: proto::DisposeRequest,
) -> FfiResult<proto::DisposeResponse> {
    *server.config.lock() = None;

    if !dispose.r#async {
        server.async_runtime.block_on(server.dispose());
        Ok(proto::DisposeResponse::default())
    } else {
        todo!("async dispose");
    }
}

/// Connect to a room, and start listening for events
/// The returned room_handle is used to interact with the room and to
/// recognized the incoming events
fn on_connect(
    server: &'static FfiServer,
    connect: proto::ConnectRequest,
) -> FfiResult<proto::ConnectResponse> {
    Ok(room::FfiRoom::connect(server, connect))
}

/// Disconnect to a room
/// This is an async function, the FfiClient must wait for the DisconnectCallback
fn on_disconnect(
    server: &'static FfiServer,
    disconnect: proto::DisconnectRequest,
) -> FfiResult<proto::DisconnectResponse> {
    let async_id = server.next_id();
    let handle = server.async_runtime.spawn(async move {
        let ffi_room =
            server.retrieve_handle::<room::FfiRoom>(disconnect.room_handle).unwrap().clone();

        ffi_room.close(server).await;

        let _ =
            server.send_event(proto::ffi_event::Message::Disconnect(proto::DisconnectCallback {
                async_id,
            }));
    });
    server.watch_panic(handle);
    Ok(proto::DisconnectResponse { async_id })
}

/// Publish a track to a room, and send a response to the FfiClient
/// The FfiClient musts wait for the LocalTrackPublication
fn on_publish_track(
    server: &'static FfiServer,
    publish: proto::PublishTrackRequest,
) -> FfiResult<proto::PublishTrackResponse> {
    let ffi_participant =
        server.retrieve_handle::<FfiParticipant>(publish.local_participant_handle)?.clone();

    Ok(ffi_participant.room.publish_track(server, publish))
}

// Unpublish a local track
fn on_unpublish_track(
    server: &'static FfiServer,
    unpublish: proto::UnpublishTrackRequest,
) -> FfiResult<proto::UnpublishTrackResponse> {
    let ffi_participant =
        server.retrieve_handle::<FfiParticipant>(unpublish.local_participant_handle)?.clone();

    Ok(ffi_participant.room.unpublish_track(server, unpublish))
}

/// Publish data to the room
fn on_publish_data(
    server: &'static FfiServer,
    publish: proto::PublishDataRequest,
) -> FfiResult<proto::PublishDataResponse> {
    // Push the data to an async queue (avoid blocking and keep the order)
    let ffi_participant =
        server.retrieve_handle::<FfiParticipant>(publish.local_participant_handle)?;

    ffi_participant.room.publish_data(server, publish)
}

/// Publish transcription to the room
fn on_publish_transcription(
    server: &'static FfiServer,
    publish: proto::PublishTranscriptionRequest,
) -> FfiResult<proto::PublishTranscriptionResponse> {
    let ffi_participant =
        server.retrieve_handle::<FfiParticipant>(publish.local_participant_handle)?;

    ffi_participant.room.publish_transcription(server, publish)
}

/// Publish sip dtmf messages to the room
fn on_publish_sip_dtmf(
    server: &'static FfiServer,
    publish: proto::PublishSipDtmfRequest,
) -> FfiResult<proto::PublishSipDtmfResponse> {
    // Push the data to an async queue (avoid blocking and keep the order)
    let ffi_participant =
        server.retrieve_handle::<FfiParticipant>(publish.local_participant_handle)?;

    ffi_participant.room.publish_sip_dtmf(server, publish)
}

/// Change the desired subscription state of a publication
fn on_set_subscribed(
    server: &'static FfiServer,
    set_subscribed: proto::SetSubscribedRequest,
) -> FfiResult<proto::SetSubscribedResponse> {
    let ffi_publication =
        server.retrieve_handle::<FfiPublication>(set_subscribed.publication_handle)?;

    let TrackPublication::Remote(publication) = &ffi_publication.publication else {
        return Err(FfiError::InvalidRequest("publication is not a RemotePublication".into()));
    };

    publication.set_subscribed(set_subscribed.subscribe);
    Ok(proto::SetSubscribedResponse {})
}

fn on_enable_remote_track_publication(
    server: &'static FfiServer,
    request: proto::EnableRemoteTrackPublicationRequest,
) -> FfiResult<proto::EnableRemoteTrackPublicationResponse> {
    let ffi_publication =
        server.retrieve_handle::<FfiPublication>(request.track_publication_handle)?;

    let TrackPublication::Remote(publication) = &ffi_publication.publication else {
        return Err(FfiError::InvalidRequest("publication is not a RemotePublication".into()));
    };

    publication.set_enabled(request.enabled);
    Ok(proto::EnableRemoteTrackPublicationResponse {})
}

fn on_update_remote_track_publication_dimension(
    server: &'static FfiServer,
    request: proto::UpdateRemoteTrackPublicationDimensionRequest,
) -> FfiResult<proto::UpdateRemoteTrackPublicationDimensionResponse> {
    let ffi_publication =
        server.retrieve_handle::<FfiPublication>(request.track_publication_handle)?;

    let TrackPublication::Remote(publication) = &ffi_publication.publication else {
        return Err(FfiError::InvalidRequest("publication is not a RemotePublication".into()));
    };
    let dimension = TrackDimension(request.width, request.height);
    publication.update_video_dimensions(dimension);
    Ok(proto::UpdateRemoteTrackPublicationDimensionResponse {})
}

fn on_set_local_metadata(
    server: &'static FfiServer,
    set_local_metadata: proto::SetLocalMetadataRequest,
) -> FfiResult<proto::SetLocalMetadataResponse> {
    let ffi_participant = server
        .retrieve_handle::<FfiParticipant>(set_local_metadata.local_participant_handle)?
        .clone();

    Ok(ffi_participant.room.set_local_metadata(server, set_local_metadata))
}

fn on_set_local_name(
    server: &'static FfiServer,
    set_local_name: proto::SetLocalNameRequest,
) -> FfiResult<proto::SetLocalNameResponse> {
    let ffi_participant =
        server.retrieve_handle::<FfiParticipant>(set_local_name.local_participant_handle)?.clone();

    Ok(ffi_participant.room.set_local_name(server, set_local_name))
}

fn on_set_local_attributes(
    server: &'static FfiServer,
    set_local_attributes: proto::SetLocalAttributesRequest,
) -> FfiResult<proto::SetLocalAttributesResponse> {
    let ffi_participant = server
        .retrieve_handle::<FfiParticipant>(set_local_attributes.local_participant_handle)?
        .clone();

    Ok(ffi_participant.room.set_local_attributes(server, set_local_attributes))
}

fn on_send_chat_message(
    server: &'static FfiServer,
    send_chat_message: proto::SendChatMessageRequest,
) -> FfiResult<proto::SendChatMessageResponse> {
    let ffi_participant = server
        .retrieve_handle::<FfiParticipant>(send_chat_message.local_participant_handle)?
        .clone();

    Ok(ffi_participant.room.send_chat_message(server, send_chat_message))
}

fn on_edit_chat_message(
    server: &'static FfiServer,
    edit_chat_message: proto::EditChatMessageRequest,
) -> FfiResult<proto::SendChatMessageResponse> {
    let ffi_participant = server
        .retrieve_handle::<FfiParticipant>(edit_chat_message.local_participant_handle)?
        .clone();

    Ok(ffi_participant.room.edit_chat_message(server, edit_chat_message))
}

fn on_send_stream_header(
    server: &'static FfiServer,
    stream_header_message: proto::SendStreamHeaderRequest,
) -> FfiResult<proto::SendStreamHeaderResponse> {
    let ffi_participant = server
        .retrieve_handle::<FfiParticipant>(stream_header_message.local_participant_handle)?
        .clone();

    Ok(ffi_participant.room.send_stream_header(server, stream_header_message))
}

fn on_send_stream_chunk(
    server: &'static FfiServer,
    stream_chunk_message: proto::SendStreamChunkRequest,
) -> FfiResult<proto::SendStreamChunkResponse> {
    let ffi_participant = server
        .retrieve_handle::<FfiParticipant>(stream_chunk_message.local_participant_handle)?
        .clone();

    Ok(ffi_participant.room.send_stream_chunk(server, stream_chunk_message))
}

fn on_send_stream_trailer(
    server: &'static FfiServer,
    stream_trailer_message: proto::SendStreamTrailerRequest,
) -> FfiResult<proto::SendStreamTrailerResponse> {
    let ffi_participant = server
        .retrieve_handle::<FfiParticipant>(stream_trailer_message.local_participant_handle)?
        .clone();
    Ok(ffi_participant.room.send_stream_trailer(server, stream_trailer_message))
}

/// Create a new video track from a source
fn on_create_video_track(
    server: &'static FfiServer,
    create: proto::CreateVideoTrackRequest,
) -> FfiResult<proto::CreateVideoTrackResponse> {
    let source = server
        .retrieve_handle::<video_source::FfiVideoSource>(create.source_handle)?
        .source
        .clone();

    let handle_id = server.next_id();
    let video_track = LocalVideoTrack::create_video_track(&create.name, source);
    let ffi_track = FfiTrack { handle: handle_id, track: Track::LocalVideo(video_track) };

    let track_info = proto::TrackInfo::from(&ffi_track);
    server.store_handle(handle_id, ffi_track);

    Ok(proto::CreateVideoTrackResponse {
        track: proto::OwnedTrack {
            handle: proto::FfiOwnedHandle { id: handle_id },
            info: track_info,
        },
    })
}

/// Create a new audio track from a source
fn on_create_audio_track(
    server: &'static FfiServer,
    create: proto::CreateAudioTrackRequest,
) -> FfiResult<proto::CreateAudioTrackResponse> {
    let source = server
        .retrieve_handle::<audio_source::FfiAudioSource>(create.source_handle)?
        .source
        .clone();

    let handle_id = server.next_id();
    let audio_track = LocalAudioTrack::create_audio_track(&create.name, source);
    let ffi_track = FfiTrack { handle: handle_id, track: Track::LocalAudio(audio_track) };
    let track_info = proto::TrackInfo::from(&ffi_track);
    server.store_handle(handle_id, ffi_track);

    Ok(proto::CreateAudioTrackResponse {
        track: proto::OwnedTrack {
            handle: proto::FfiOwnedHandle { id: handle_id },
            info: track_info,
        },
    })
}

fn on_local_track_mute(
    server: &'static FfiServer,
    request: proto::LocalTrackMuteRequest,
) -> FfiResult<proto::LocalTrackMuteResponse> {
    let ffi_track = server.retrieve_handle::<FfiTrack>(request.track_handle)?.clone();

    let mut muted = false;
    match ffi_track.track {
        Track::LocalAudio(track) => {
            if request.mute {
                track.mute();
            } else {
                track.unmute();
            }
            muted = track.is_muted();
        }
        Track::LocalVideo(track) => {
            if request.mute {
                track.mute();
            } else {
                track.unmute();
            }
            muted = track.is_muted();
        }
        _ => return Err(FfiError::InvalidRequest("track is not a local track".into())),
    }

    Ok(proto::LocalTrackMuteResponse { muted: muted })
}

fn on_enable_remote_track(
    server: &'static FfiServer,
    request: proto::EnableRemoteTrackRequest,
) -> FfiResult<proto::EnableRemoteTrackResponse> {
    let ffi_track = server.retrieve_handle::<FfiTrack>(request.track_handle)?.clone();

    let mut enabled = false;
    match ffi_track.track {
        Track::RemoteAudio(track) => {
            if request.enabled {
                track.enable();
            } else {
                track.disable();
            }
            enabled = track.is_enabled();
        }
        Track::RemoteVideo(track) => {
            if request.enabled {
                track.enable();
            } else {
                track.disable();
            }
            enabled = track.is_enabled();
        }
        _ => return Err(FfiError::InvalidRequest("track is not a remote track".into())),
    }

    Ok(proto::EnableRemoteTrackResponse { enabled: enabled })
}

/// Retrieve the stats from a track
fn on_get_stats(
    server: &'static FfiServer,
    get_stats: proto::GetStatsRequest,
) -> FfiResult<proto::GetStatsResponse> {
    let ffi_track = server.retrieve_handle::<FfiTrack>(get_stats.track_handle)?.clone();
    let async_id = server.next_id();
    let handle = server.async_runtime.spawn(async move {
        match ffi_track.track.get_stats().await {
            Ok(stats) => {
                let _ = server.send_event(proto::ffi_event::Message::GetStats(
                    proto::GetStatsCallback {
                        async_id,
                        error: None,
                        stats: stats.into_iter().map(Into::into).collect(),
                    },
                ));
            }
            Err(err) => {
                let _ = server.send_event(proto::ffi_event::Message::GetStats(
                    proto::GetStatsCallback {
                        async_id,
                        error: Some(err.to_string()),
                        stats: Vec::default(),
                    },
                ));
            }
        }
    });
    server.watch_panic(handle);
    Ok(proto::GetStatsResponse { async_id })
}

/// Create a new VideoStream, a video stream is used to receive frames from a Track
fn on_new_video_stream(
    server: &'static FfiServer,
    new_stream: proto::NewVideoStreamRequest,
) -> FfiResult<proto::NewVideoStreamResponse> {
    let stream_info = video_stream::FfiVideoStream::from_track(server, new_stream)?;
    Ok(proto::NewVideoStreamResponse { stream: stream_info })
}

fn on_video_stream_from_participant(
    server: &'static FfiServer,
    request: proto::VideoStreamFromParticipantRequest,
) -> FfiResult<proto::VideoStreamFromParticipantResponse> {
    let stream_info = video_stream::FfiVideoStream::from_participant(server, request)?;
    Ok(proto::VideoStreamFromParticipantResponse { stream: stream_info })
}

/// Create a new video source, used to publish data to a track
fn on_new_video_source(
    server: &'static FfiServer,
    new_source: proto::NewVideoSourceRequest,
) -> FfiResult<proto::NewVideoSourceResponse> {
    let source_info = video_source::FfiVideoSource::setup(server, new_source)?;
    Ok(proto::NewVideoSourceResponse { source: source_info })
}

/// Push a frame to a source, libwebrtc will then decide if the frame should be dropped or not
/// The frame can also be adapted (resolution, cropped, ...)
unsafe fn on_capture_video_frame(
    server: &'static FfiServer,
    push: proto::CaptureVideoFrameRequest,
) -> FfiResult<proto::CaptureVideoFrameResponse> {
    let source = server.retrieve_handle::<video_source::FfiVideoSource>(push.source_handle)?;
    source.capture_frame(server, push)?;
    Ok(proto::CaptureVideoFrameResponse::default())
}

/// Convert a video frame
///
/// # Safety: The user must ensure that the pointers/len provided are valid
/// There is no way for us to verify the inputs
unsafe fn on_video_convert(
    server: &'static FfiServer,
    video_convert: proto::VideoConvertRequest,
) -> FfiResult<proto::VideoConvertResponse> {
    let ref buffer = video_convert.buffer;
    let flip_y = video_convert.flip_y;
    let dst_type = video_convert.dst_type();
    match cvtimpl::cvt(buffer.clone(), dst_type, flip_y.unwrap_or(false)) {
        Ok((buffer, info)) => {
            let id = server.next_id();
            server.store_handle(id, buffer);
            let owned_info = proto::OwnedVideoBuffer { handle: proto::FfiOwnedHandle { id }, info };
            Ok(proto::VideoConvertResponse {
                message: Some(proto::video_convert_response::Message::Buffer(owned_info)),
            })
        }

        Err(err) => Ok(proto::VideoConvertResponse {
            message: Some(proto::video_convert_response::Message::Error(err.to_string())),
        }),
    }
}

/// Create a new audio stream (used to receive audio frames from a track)
fn on_new_audio_stream(
    server: &'static FfiServer,
    new_stream: proto::NewAudioStreamRequest,
) -> FfiResult<proto::NewAudioStreamResponse> {
    let stream_info = audio_stream::FfiAudioStream::from_track(server, new_stream)?;
    Ok(proto::NewAudioStreamResponse { stream: stream_info })
}

// Create a new audio stream from a participant and track source
fn on_audio_stream_from_participant_stream(
    server: &'static FfiServer,
    request: proto::AudioStreamFromParticipantRequest,
) -> FfiResult<proto::AudioStreamFromParticipantResponse> {
    let stream_info = audio_stream::FfiAudioStream::from_participant(server, request)?;
    Ok(proto::AudioStreamFromParticipantResponse { stream: stream_info })
}

/// Create a new audio source (used to publish audio frames to a track)
fn on_new_audio_source(
    server: &'static FfiServer,
    new_source: proto::NewAudioSourceRequest,
) -> FfiResult<proto::NewAudioSourceResponse> {
    let source_info = audio_source::FfiAudioSource::setup(server, new_source)?;
    Ok(proto::NewAudioSourceResponse { source: source_info })
}

/// Push a frame to a source
fn on_capture_audio_frame(
    server: &'static FfiServer,
    push: proto::CaptureAudioFrameRequest,
) -> FfiResult<proto::CaptureAudioFrameResponse> {
    let source = server.retrieve_handle::<audio_source::FfiAudioSource>(push.source_handle)?;
    source.capture_frame(server, push)
}

// Clear the internal audio buffer (cancel all pending frames from being played)
fn on_clear_audio_buffer(
    server: &'static FfiServer,
    clear: proto::ClearAudioBufferRequest,
) -> FfiResult<proto::ClearAudioBufferResponse> {
    let source = server.retrieve_handle::<audio_source::FfiAudioSource>(clear.source_handle)?;
    source.clear_buffer();
    Ok(proto::ClearAudioBufferResponse {})
}

/// Create a new audio resampler
fn new_audio_resampler(
    server: &'static FfiServer,
    _: proto::NewAudioResamplerRequest,
) -> FfiResult<proto::NewAudioResamplerResponse> {
    let resampler = audio_resampler::AudioResampler::default();
    let resampler = Arc::new(Mutex::new(resampler));

    let handle_id = server.next_id();
    server.store_handle(handle_id, resampler);

    Ok(proto::NewAudioResamplerResponse {
        resampler: proto::OwnedAudioResampler {
            handle: proto::FfiOwnedHandle { id: handle_id },
            info: proto::AudioResamplerInfo {},
        },
    })
}

/// Remix and resample an audio frame
/// TODO: Deprecate this function
fn remix_and_resample(
    server: &'static FfiServer,
    remix: proto::RemixAndResampleRequest,
) -> FfiResult<proto::RemixAndResampleResponse> {
    let resampler = server
        .retrieve_handle::<Arc<Mutex<audio_resampler::AudioResampler>>>(remix.resampler_handle)?
        .clone();

    let buffer = remix.buffer;

    let data = unsafe {
        let len = (buffer.num_channels * buffer.samples_per_channel) as usize;
        slice::from_raw_parts_mut(buffer.data_ptr as *mut i16, len)
    };

    let data = resampler
        .lock()
        .remix_and_resample(
            data,
            buffer.samples_per_channel,
            buffer.num_channels,
            buffer.sample_rate,
            remix.num_channels,
            remix.sample_rate,
        )
        .to_owned();

    let data_len = (data.len() / remix.num_channels as usize) as u32;
    let audio_frame = AudioFrame {
        data: data.into(),
        num_channels: remix.num_channels,
        samples_per_channel: data_len,
        sample_rate: remix.sample_rate,
    };

    let handle_id = server.next_id();
    let buffer_info = proto::AudioFrameBufferInfo::from(&audio_frame);
    server.store_handle(handle_id, audio_frame);

    Ok(proto::RemixAndResampleResponse {
        buffer: proto::OwnedAudioFrameBuffer {
            handle: proto::FfiOwnedHandle { id: handle_id },
            info: buffer_info,
        },
    })
}

// Manage e2ee
fn on_e2ee_request(
    server: &'static FfiServer,
    request: proto::E2eeRequest,
) -> FfiResult<proto::E2eeResponse> {
    let ffi_room = server.retrieve_handle::<room::FfiRoom>(request.room_handle)?;
    let e2ee_manager = ffi_room.inner.room.e2ee_manager();

    let request = request.message.ok_or(FfiError::InvalidRequest("message is empty".into()))?;

    let msg = match request {
        proto::e2ee_request::Message::ManagerSetEnabled(request) => {
            e2ee_manager.set_enabled(request.enabled);
            proto::e2ee_response::Message::ManagerSetEnabled(
                proto::E2eeManagerSetEnabledResponse {},
            )
        }
        proto::e2ee_request::Message::ManagerGetFrameCryptors(_) => {
            // TODO(theomonnom): Mb we should create OwnedFrameCryptor?
            let proto_frame_cryptors: Vec<proto::FrameCryptor> = e2ee_manager
                .frame_cryptors()
                .into_iter()
                .map(|((identity, track_sid), fc)| proto::FrameCryptor {
                    participant_identity: identity.to_string(),
                    track_sid: track_sid.to_string(),
                    enabled: fc.enabled(),
                    key_index: fc.key_index(),
                })
                .collect();

            proto::e2ee_response::Message::ManagerGetFrameCryptors(
                proto::E2eeManagerGetFrameCryptorsResponse { frame_cryptors: proto_frame_cryptors },
            )
        }
        proto::e2ee_request::Message::CryptorSetEnabled(request) => {
            let identity = request.participant_identity.into();
            let track_sid = request.track_sid.try_into().unwrap();

            if let Some(frame_cryptor) = e2ee_manager.frame_cryptors().get(&(identity, track_sid)) {
                frame_cryptor.set_enabled(request.enabled);
            }

            proto::e2ee_response::Message::CryptorSetEnabled(
                proto::FrameCryptorSetEnabledResponse {},
            )
        }
        proto::e2ee_request::Message::CryptorSetKeyIndex(request) => {
            let identity = request.participant_identity.into();
            let track_sid = request.track_sid.try_into().unwrap();

            if let Some(frame_cryptor) = e2ee_manager.frame_cryptors().get(&(identity, track_sid)) {
                frame_cryptor.set_key_index(request.key_index);
            };

            proto::e2ee_response::Message::CryptorSetKeyIndex(
                proto::FrameCryptorSetKeyIndexResponse {},
            )
        }
        proto::e2ee_request::Message::SetSharedKey(request) => {
            let shared_key = request.shared_key;
            let key_index = request.key_index;

            if let Some(key_provider) = e2ee_manager.key_provider() {
                key_provider.set_shared_key(shared_key, key_index);
            }

            proto::e2ee_response::Message::SetSharedKey(proto::SetSharedKeyResponse {})
        }
        proto::e2ee_request::Message::RatchetSharedKey(request) => {
            let new_key = e2ee_manager
                .key_provider()
                .and_then(|key_provider| key_provider.ratchet_shared_key(request.key_index));

            proto::e2ee_response::Message::RatchetSharedKey(proto::RatchetSharedKeyResponse {
                new_key,
            })
        }
        proto::e2ee_request::Message::GetSharedKey(request) => {
            let key = e2ee_manager
                .key_provider()
                .and_then(|key_provider| key_provider.get_shared_key(request.key_index));
            proto::e2ee_response::Message::GetSharedKey(proto::GetSharedKeyResponse { key })
        }
        proto::e2ee_request::Message::SetKey(request) => {
            let identity = request.participant_identity.into();
            if let Some(key_provider) = e2ee_manager.key_provider() {
                key_provider.set_key(&identity, request.key_index, request.key);
            }
            proto::e2ee_response::Message::SetKey(proto::SetKeyResponse {})
        }
        proto::e2ee_request::Message::RatchetKey(request) => {
            let identity = request.participant_identity.into();
            let new_key = e2ee_manager
                .key_provider()
                .and_then(|key_provider| key_provider.ratchet_key(&identity, request.key_index));

            proto::e2ee_response::Message::RatchetKey(proto::RatchetKeyResponse { new_key })
        }
        proto::e2ee_request::Message::GetKey(request) => {
            let identity = request.participant_identity.into();
            let key = e2ee_manager
                .key_provider()
                .and_then(|key_provider| key_provider.get_key(&identity, request.key_index));

            proto::e2ee_response::Message::GetKey(proto::GetKeyResponse { key })
        }
    };

    Ok(proto::E2eeResponse { message: Some(msg) })
}

fn on_get_session_stats(
    server: &'static FfiServer,
    get_session_stats: proto::GetSessionStatsRequest,
) -> FfiResult<proto::GetSessionStatsResponse> {
    let ffi_room = server.retrieve_handle::<room::FfiRoom>(get_session_stats.room_handle)?.clone();
    let async_id = server.next_id();

    let handle = server.async_runtime.spawn(async move {
        match ffi_room.inner.room.get_stats().await {
            Ok(stats) => {
                let _ = server.send_event(proto::ffi_event::Message::GetSessionStats(
                    proto::GetSessionStatsCallback {
                        async_id,
                        message: Some(proto::get_session_stats_callback::Message::Result(
                            proto::get_session_stats_callback::Result {
                                publisher_stats: stats
                                    .publisher_stats
                                    .into_iter()
                                    .map(Into::into)
                                    .collect(),
                                subscriber_stats: stats
                                    .subscriber_stats
                                    .into_iter()
                                    .map(Into::into)
                                    .collect(),
                            },
                        )),
                    },
                ));
            }
            Err(err) => {
                let _ = server.send_event(proto::ffi_event::Message::GetSessionStats(
                    proto::GetSessionStatsCallback {
                        async_id,
                        message: Some(proto::get_session_stats_callback::Message::Error(
                            err.to_string(),
                        )),
                    },
                ));
            }
        }
    });
    server.watch_panic(handle);
    Ok(proto::GetSessionStatsResponse { async_id })
}

fn on_new_sox_resampler(
    server: &'static FfiServer,
    new_soxr: proto::NewSoxResamplerRequest,
) -> FfiResult<proto::NewSoxResamplerResponse> {
    let io_spec = resampler::IOSpec {
        input_type: new_soxr.input_data_type(),
        output_type: new_soxr.output_data_type(),
    };

    let quality_spec = resampler::QualitySpec {
        quality: new_soxr.quality_recipe(),
        flags: new_soxr.flags.unwrap_or(0),
    };

    let runtime_spec = resampler::RuntimeSpec { num_threads: 1 };

    match resampler::SoxResampler::new(
        new_soxr.input_rate,
        new_soxr.output_rate,
        new_soxr.num_channels,
        io_spec,
        quality_spec,
        runtime_spec,
    ) {
        Ok(resampler) => {
            let resampler = Arc::new(Mutex::new(resampler));

            let handle_id = server.next_id();
            server.store_handle(handle_id, resampler);

            Ok(proto::NewSoxResamplerResponse {
                message: Some(proto::new_sox_resampler_response::Message::Resampler(
                    proto::OwnedSoxResampler {
                        handle: proto::FfiOwnedHandle { id: handle_id },
                        info: proto::SoxResamplerInfo {},
                    },
                )),
            })
        }
        Err(e) => Ok(proto::NewSoxResamplerResponse {
            message: Some(proto::new_sox_resampler_response::Message::Error(e.to_string())),
        }),
    }
}

fn on_push_sox_resampler(
    server: &'static FfiServer,
    push: proto::PushSoxResamplerRequest,
) -> FfiResult<proto::PushSoxResamplerResponse> {
    let resampler = server
        .retrieve_handle::<Arc<Mutex<resampler::SoxResampler>>>(push.resampler_handle)?
        .clone();

    let data_ptr = push.data_ptr;
    let data_size = push.size;

    let data = unsafe {
        slice::from_raw_parts(
            data_ptr as *const i16,
            data_size as usize / std::mem::size_of::<i16>(),
        )
    };

    let mut resampler = resampler.lock();
    match resampler.push(data) {
        Ok(output) => {
            if output.is_empty() {
                return Ok(proto::PushSoxResamplerResponse {
                    output_ptr: 0,
                    size: 0,
                    ..Default::default()
                });
            }

            Ok(proto::PushSoxResamplerResponse {
                output_ptr: output.as_ptr() as u64,
                size: (output.len() * std::mem::size_of::<i16>()) as u32,
                ..Default::default()
            })
        }
        Err(e) => {
            Ok(proto::PushSoxResamplerResponse { error: Some(e.to_string()), ..Default::default() })
        }
    }
}

fn on_flush_sox_resampler(
    server: &'static FfiServer,
    flush: proto::FlushSoxResamplerRequest,
) -> FfiResult<proto::FlushSoxResamplerResponse> {
    let resampler = server
        .retrieve_handle::<Arc<Mutex<resampler::SoxResampler>>>(flush.resampler_handle)?
        .clone();

    let mut resampler = resampler.lock();
    match resampler.flush() {
        Ok(output) => Ok(proto::FlushSoxResamplerResponse {
            output_ptr: output.as_ptr() as u64,
            size: (output.len() * std::mem::size_of::<i16>()) as u32,
            ..Default::default()
        }),
        Err(e) => Ok(proto::FlushSoxResamplerResponse {
            error: Some(e.to_string()),
            ..Default::default()
        }),
    }
}

fn on_perform_rpc(
    server: &'static FfiServer,
    request: proto::PerformRpcRequest,
) -> FfiResult<proto::PerformRpcResponse> {
    let ffi_participant =
        server.retrieve_handle::<FfiParticipant>(request.local_participant_handle)?.clone();
    return ffi_participant.perform_rpc(server, request);
}

fn on_register_rpc_method(
    server: &'static FfiServer,
    request: proto::RegisterRpcMethodRequest,
) -> FfiResult<proto::RegisterRpcMethodResponse> {
    let ffi_participant =
        server.retrieve_handle::<FfiParticipant>(request.local_participant_handle)?.clone();
    return ffi_participant.register_rpc_method(server, request);
}

fn on_unregister_rpc_method(
    server: &'static FfiServer,
    request: proto::UnregisterRpcMethodRequest,
) -> FfiResult<proto::UnregisterRpcMethodResponse> {
    let ffi_participant =
        server.retrieve_handle::<FfiParticipant>(request.local_participant_handle)?.clone();
    return ffi_participant.unregister_rpc_method(request);
}

fn on_rpc_method_invocation_response(
    server: &'static FfiServer,
    request: proto::RpcMethodInvocationResponseRequest,
) -> FfiResult<proto::RpcMethodInvocationResponseResponse> {
    let ffi_participant =
        server.retrieve_handle::<FfiParticipant>(request.local_participant_handle)?.clone();

    let room = ffi_participant.room;

    let mut error: Option<String> = None;

    if let Some(waiter) = room.take_rpc_method_invocation_waiter(request.invocation_id) {
        let result = if let Some(error) = request.error.clone() {
            Err(RpcError { code: error.code, message: error.message, data: error.data })
        } else {
            Ok(request.payload.unwrap_or_default())
        };
        let _ = waiter.send(result);
    } else {
        error = Some("No caller found".to_string());
    }

    Ok(proto::RpcMethodInvocationResponseResponse { error })
}

fn on_get_data_channel_buffered_amount_low_threshold(
    server: &'static FfiServer,
    get_data_channel_buffered_amount_low_threshold: proto::GetDataChannelBufferedAmountLowThresholdRequest,
) -> FfiResult<proto::GetDataChannelBufferedAmountLowThresholdResponse> {
    let ffi_participant = server
        .retrieve_handle::<FfiParticipant>(
            get_data_channel_buffered_amount_low_threshold.local_participant_handle,
        )?
        .clone();
    Ok(ffi_participant
        .room
        .data_channel_buffered_amount_low_threshold(get_data_channel_buffered_amount_low_threshold))
}

fn on_set_data_channel_buffered_amount_low_threshold(
    server: &'static FfiServer,
    set_data_channel_buffered_amount_low_threshold: proto::SetDataChannelBufferedAmountLowThresholdRequest,
) -> FfiResult<proto::SetDataChannelBufferedAmountLowThresholdResponse> {
    let ffi_participant = server
        .retrieve_handle::<FfiParticipant>(
            set_data_channel_buffered_amount_low_threshold.local_participant_handle,
        )?
        .clone();
    Ok(ffi_participant.room.set_data_channel_buffered_amount_low_threshold(
        set_data_channel_buffered_amount_low_threshold,
    ))
}

#[allow(clippy::field_reassign_with_default)] // Avoid uggly format
pub fn handle_request(
    server: &'static FfiServer,
    request: proto::FfiRequest,
) -> FfiResult<proto::FfiResponse> {
    let _async_guard = server.async_runtime.enter();
    let request = request.message.ok_or(FfiError::InvalidRequest("message is empty".into()))?;

    let mut res = proto::FfiResponse::default();

    res.message = Some(match request {
        proto::ffi_request::Message::Dispose(dispose) => {
            proto::ffi_response::Message::Dispose(on_dispose(server, dispose)?)
        }
        proto::ffi_request::Message::Connect(connect) => {
            proto::ffi_response::Message::Connect(on_connect(server, connect)?)
        }
        proto::ffi_request::Message::Disconnect(disconnect) => {
            proto::ffi_response::Message::Disconnect(on_disconnect(server, disconnect)?)
        }
        proto::ffi_request::Message::PublishTrack(publish) => {
            proto::ffi_response::Message::PublishTrack(on_publish_track(server, publish)?)
        }
        proto::ffi_request::Message::UnpublishTrack(unpublish) => {
            proto::ffi_response::Message::UnpublishTrack(on_unpublish_track(server, unpublish)?)
        }
        proto::ffi_request::Message::PublishData(publish) => {
            proto::ffi_response::Message::PublishData(on_publish_data(server, publish)?)
        }
        proto::ffi_request::Message::PublishTranscription(publish) => {
            proto::ffi_response::Message::PublishTranscription(on_publish_transcription(
                server, publish,
            )?)
        }
        proto::ffi_request::Message::PublishSipDtmf(publish) => {
            proto::ffi_response::Message::PublishSipDtmf(on_publish_sip_dtmf(server, publish)?)
        }
        proto::ffi_request::Message::SetSubscribed(subscribed) => {
            proto::ffi_response::Message::SetSubscribed(on_set_subscribed(server, subscribed)?)
        }
        proto::ffi_request::Message::SetLocalMetadata(u) => {
            proto::ffi_response::Message::SetLocalMetadata(on_set_local_metadata(server, u)?)
        }
        proto::ffi_request::Message::SetLocalName(update) => {
            proto::ffi_response::Message::SetLocalName(on_set_local_name(server, update)?)
        }
        proto::ffi_request::Message::SetLocalAttributes(update) => {
            proto::ffi_response::Message::SetLocalAttributes(on_set_local_attributes(
                server, update,
            )?)
        }
        proto::ffi_request::Message::SendChatMessage(update) => {
            proto::ffi_response::Message::SendChatMessage(on_send_chat_message(server, update)?)
        }
        proto::ffi_request::Message::EditChatMessage(update) => {
            proto::ffi_response::Message::SendChatMessage(on_edit_chat_message(server, update)?)
        }
        proto::ffi_request::Message::CreateVideoTrack(create) => {
            proto::ffi_response::Message::CreateVideoTrack(on_create_video_track(server, create)?)
        }
        proto::ffi_request::Message::CreateAudioTrack(create) => {
            proto::ffi_response::Message::CreateAudioTrack(on_create_audio_track(server, create)?)
        }
        proto::ffi_request::Message::LocalTrackMute(create) => {
            proto::ffi_response::Message::LocalTrackMute(on_local_track_mute(server, create)?)
        }
        proto::ffi_request::Message::EnableRemoteTrack(create) => {
            proto::ffi_response::Message::EnableRemoteTrack(on_enable_remote_track(server, create)?)
        }
        proto::ffi_request::Message::GetStats(get_stats) => {
            proto::ffi_response::Message::GetStats(on_get_stats(server, get_stats)?)
        }
        proto::ffi_request::Message::NewVideoStream(new_stream) => {
            proto::ffi_response::Message::NewVideoStream(on_new_video_stream(server, new_stream)?)
        }
        proto::ffi_request::Message::VideoStreamFromParticipant(new_stream) => {
            proto::ffi_response::Message::VideoStreamFromParticipant(
                on_video_stream_from_participant(server, new_stream)?,
            )
        }
        proto::ffi_request::Message::NewVideoSource(new_source) => {
            proto::ffi_response::Message::NewVideoSource(on_new_video_source(server, new_source)?)
        }
        proto::ffi_request::Message::CaptureVideoFrame(push) => unsafe {
            proto::ffi_response::Message::CaptureVideoFrame(on_capture_video_frame(server, push)?)
        },
        proto::ffi_request::Message::VideoConvert(video_convert) => unsafe {
            proto::ffi_response::Message::VideoConvert(on_video_convert(server, video_convert)?)
        },
        proto::ffi_request::Message::NewAudioStream(new_stream) => {
            proto::ffi_response::Message::NewAudioStream(on_new_audio_stream(server, new_stream)?)
        }
        proto::ffi_request::Message::NewAudioSource(new_source) => {
            proto::ffi_response::Message::NewAudioSource(on_new_audio_source(server, new_source)?)
        }
        proto::ffi_request::Message::AudioStreamFromParticipant(new_stream) => {
            proto::ffi_response::Message::AudioStreamFromParticipant(
                on_audio_stream_from_participant_stream(server, new_stream)?,
            )
        }
        proto::ffi_request::Message::CaptureAudioFrame(push) => {
            proto::ffi_response::Message::CaptureAudioFrame(on_capture_audio_frame(server, push)?)
        }
        proto::ffi_request::Message::ClearAudioBuffer(clear) => {
            proto::ffi_response::Message::ClearAudioBuffer(on_clear_audio_buffer(server, clear)?)
        }
        proto::ffi_request::Message::NewAudioResampler(new_res) => {
            proto::ffi_response::Message::NewAudioResampler(new_audio_resampler(server, new_res)?)
        }
        proto::ffi_request::Message::RemixAndResample(remix) => {
            proto::ffi_response::Message::RemixAndResample(remix_and_resample(server, remix)?)
        }
        proto::ffi_request::Message::E2ee(e2ee) => {
            proto::ffi_response::Message::E2ee(on_e2ee_request(server, e2ee)?)
        }
        proto::ffi_request::Message::GetSessionStats(get_session_stats) => {
            proto::ffi_response::Message::GetSessionStats(on_get_session_stats(
                server,
                get_session_stats,
            )?)
        }
        proto::ffi_request::Message::NewSoxResampler(new_soxr) => {
            proto::ffi_response::Message::NewSoxResampler(on_new_sox_resampler(server, new_soxr)?)
        }
        proto::ffi_request::Message::PushSoxResampler(push_soxr) => {
            proto::ffi_response::Message::PushSoxResampler(on_push_sox_resampler(
                server, push_soxr,
            )?)
        }
        proto::ffi_request::Message::FlushSoxResampler(flush_soxr) => {
            proto::ffi_response::Message::FlushSoxResampler(on_flush_sox_resampler(
                server, flush_soxr,
            )?)
        }
        proto::ffi_request::Message::PerformRpc(request) => {
            proto::ffi_response::Message::PerformRpc(on_perform_rpc(server, request)?)
        }
        proto::ffi_request::Message::RegisterRpcMethod(request) => {
            proto::ffi_response::Message::RegisterRpcMethod(on_register_rpc_method(
                server, request,
            )?)
        }
        proto::ffi_request::Message::UnregisterRpcMethod(request) => {
            proto::ffi_response::Message::UnregisterRpcMethod(on_unregister_rpc_method(
                server, request,
            )?)
        }
        proto::ffi_request::Message::RpcMethodInvocationResponse(request) => {
            proto::ffi_response::Message::RpcMethodInvocationResponse(
                on_rpc_method_invocation_response(server, request)?,
            )
        }
        proto::ffi_request::Message::EnableRemoteTrackPublication(request) => {
            proto::ffi_response::Message::EnableRemoteTrackPublication(
                on_enable_remote_track_publication(server, request)?,
            )
        }
        proto::ffi_request::Message::UpdateRemoteTrackPublicationDimension(request) => {
            proto::ffi_response::Message::UpdateRemoteTrackPublicationDimension(
                on_update_remote_track_publication_dimension(server, request)?,
            )
        }
        proto::ffi_request::Message::SendStreamHeader(request) => {
            proto::ffi_response::Message::SendStreamHeader(on_send_stream_header(server, request)?)
        }
        proto::ffi_request::Message::SendStreamChunk(request) => {
            proto::ffi_response::Message::SendStreamChunk(on_send_stream_chunk(server, request)?)
        }
<<<<<<< HEAD
        proto::ffi_request::Message::GetDataChannelBufferedAmountLowThreshold(request) => {
            proto::ffi_response::Message::GetDataChannelBufferedAmountLowThreshold(
                on_get_data_channel_buffered_amount_low_threshold(server, request)?,
            )
        }
        proto::ffi_request::Message::SetDataChannelBufferedAmountLowThreshold(request) => {
            proto::ffi_response::Message::SetDataChannelBufferedAmountLowThreshold(
                on_set_data_channel_buffered_amount_low_threshold(server, request)?,
            )
=======
        proto::ffi_request::Message::SendStreamTrailer(request) => {
            proto::ffi_response::Message::SendStreamTrailer(on_send_stream_trailer(
                server, request,
            )?)
>>>>>>> b2a3a271
        }
    });

    Ok(res)
}<|MERGE_RESOLUTION|>--- conflicted
+++ resolved
@@ -1101,7 +1101,11 @@
         proto::ffi_request::Message::SendStreamChunk(request) => {
             proto::ffi_response::Message::SendStreamChunk(on_send_stream_chunk(server, request)?)
         }
-<<<<<<< HEAD
+        proto::ffi_request::Message::SendStreamTrailer(request) => {
+            proto::ffi_response::Message::SendStreamTrailer(on_send_stream_trailer(
+                server, request,
+            )?)
+        }
         proto::ffi_request::Message::GetDataChannelBufferedAmountLowThreshold(request) => {
             proto::ffi_response::Message::GetDataChannelBufferedAmountLowThreshold(
                 on_get_data_channel_buffered_amount_low_threshold(server, request)?,
@@ -1111,12 +1115,6 @@
             proto::ffi_response::Message::SetDataChannelBufferedAmountLowThreshold(
                 on_set_data_channel_buffered_amount_low_threshold(server, request)?,
             )
-=======
-        proto::ffi_request::Message::SendStreamTrailer(request) => {
-            proto::ffi_response::Message::SendStreamTrailer(on_send_stream_trailer(
-                server, request,
-            )?)
->>>>>>> b2a3a271
         }
     });
 
