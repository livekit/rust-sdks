<<<<<<< HEAD
/*use std::time::Duration;

use livekit_api::access_token::{AccessToken, VideoGrants};
=======
// Copyright 2023 LiveKit, Inc.
//
// Licensed under the Apache License, Version 2.0 (the "License");
// you may not use this file except in compliance with the License.
// You may obtain a copy of the License at
//
//     http://www.apache.org/licenses/LICENSE-2.0
//
// Unless required by applicable law or agreed to in writing, software
// distributed under the License is distributed on an "AS IS" BASIS,
// WITHOUT WARRANTIES OR CONDITIONS OF ANY KIND, either express or implied.
// See the License for the specific language governing permissions and
// limitations under the License.

use std::time::Duration;
>>>>>>> 9e79a795

use crate::FfiHandleId;
use crate::{proto, server};
//use livekit_api::access_token::{AccessToken, VideoGrants};

// Small FfiClient implementation used for testing
// This can be used as an example for a real implementation
mod client {
    use crate::{
        livekit_ffi_drop_handle, livekit_ffi_request, proto, FfiCallbackFn, FfiHandleId,
        INVALID_HANDLE,
    };
    use lazy_static::lazy_static;
    use parking_lot::Mutex;
    use prost::Message;
    use tokio::sync::mpsc;

    lazy_static! {
        static ref EVENT_TX: Mutex<Option<mpsc::UnboundedSender<proto::ffi_event::Message>>> =
            Default::default();
        pub static ref FFI_CLIENT: Mutex<FfiClient> = Default::default();
    }

    pub struct FfiHandle(pub FfiHandleId);

    pub struct FfiClient {
        event_rx: mpsc::UnboundedReceiver<proto::ffi_event::Message>,
    }

    impl Default for FfiClient {
        fn default() -> Self {
            let (event_tx, event_rx) = mpsc::unbounded_channel();
            *EVENT_TX.lock() = Some(event_tx);
            Self { event_rx }
        }
    }

    impl FfiClient {
        pub async fn recv_event(&mut self) -> proto::ffi_event::Message {
            self.event_rx.recv().await.unwrap()
        }

        pub fn initialize(&self) {
            self.send_request(proto::FfiRequest {
                message: Some(proto::ffi_request::Message::Initialize(
                    proto::InitializeRequest {
                        event_callback_ptr: test_events_callback as FfiCallbackFn as u64,
                    },
                )),
            });
        }

        pub fn send_request(&self, request: proto::FfiRequest) -> proto::FfiResponse {
            let data = request.encode_to_vec();

            let mut res_ptr: Box<*const u8> = Box::new(std::ptr::null());
            let mut res_len: Box<usize> = Box::new(0);

            let handle = livekit_ffi_request(
                data.as_ptr(),
                data.len(),
                res_ptr.as_mut(),
                res_len.as_mut(),
            );
            let handle = FfiHandle(handle); // drop at end of scope

            let res = unsafe {
                assert_ne!(handle.0, INVALID_HANDLE);
                assert_ne!(*res_ptr, std::ptr::null());
                assert_ne!(*res_len, 0);
                std::slice::from_raw_parts(*res_ptr, *res_len)
            };

            proto::FfiResponse::decode(res).unwrap()
        }
    }

    impl Drop for FfiHandle {
        fn drop(&mut self) {
            assert!(livekit_ffi_drop_handle(self.0));
        }
    }

    #[no_mangle]
    unsafe extern "C" fn test_events_callback(data_ptr: *const u8, len: usize) {
        let data = unsafe { std::slice::from_raw_parts(data_ptr, len) };
        let event = proto::FfiEvent::decode(data).unwrap();
        EVENT_TX
            .lock()
            .as_ref()
            .unwrap()
            .send(event.message.unwrap())
            .unwrap();
    }
}

struct TestScope {}

impl TestScope {
    fn new() -> (Self, parking_lot::MutexGuard<'static, client::FfiClient>) {
        // Run one test at a time
        let client = client::FFI_CLIENT.lock();

        (TestScope {}, client)
    }
}

impl Drop for TestScope {
    fn drop(&mut self) {
        // At the end of a test, no more handle should exist
        assert!(server::FFI_SERVER.ffi_handles.is_empty());
    }
}

fn test_env() -> (String, String, String) {
    let lk_url = std::env::var("LK_TEST_URL").expect("LK_TEST_URL isn't set");
    let lk_api_key = std::env::var("LK_TEST_API_KEY").expect("LK_TEST_API_KEY isn't set");
    let lk_api_secret = std::env::var("LK_TEST_API_SECRET").expect("LK_TEST_API_SECRET isn't set");
    (lk_url, lk_api_key, lk_api_secret)
}

macro_rules! wait_for_event {
    ($client:ident, $variant:ident, $timeout:expr) => {
        tokio::time::timeout(Duration::from_secs($timeout), async {
            loop {
                let event = $client.recv_event().await;
                if let proto::ffi_event::Message::$variant(event) = event {
                    return event;
                }
            }
        })
    };
}

#[test]
fn create_i420_buffer() {
    let (_test, client) = TestScope::new();

    // Create a new I420Buffer
    let res = client.send_request(proto::FfiRequest {
        message: Some(proto::ffi_request::Message::AllocVideoBuffer(
            proto::AllocVideoBufferRequest {
                r#type: proto::VideoFrameBufferType::I420 as i32,
                width: 640,
                height: 480,
            },
        )),
    });

    let proto::ffi_response::Message::AllocVideoBuffer(alloc) = res.message.unwrap() else {
        panic!("unexpected response");
    };

    // Convert to I420 (copy/no-op)
    let i420_handle = client::FfiHandle(alloc.buffer.unwrap().handle.unwrap().id as FfiHandleId);

    let res = client.send_request(proto::FfiRequest {
        message: Some(proto::ffi_request::Message::ToI420(proto::ToI420Request {
            flip_y: false,
            from: Some(proto::to_i420_request::From::Buffer(proto::FfiHandleId {
                id: i420_handle.0 as u64,
            })),
        })),
    });

    let proto::ffi_response::Message::ToI420(to_i420) = res.message.unwrap() else {
        panic!("unexpected response");
    };

    // Make sure to drop the handles
    client::FfiHandle(to_i420.buffer.unwrap().handle.unwrap().id as FfiHandleId);
}

#[test]
#[ignore] // Ignore for now ( need to setup GHA )
fn publish_video_track() {
    let (_test, mut client) = TestScope::new();
    let (lk_url, lk_api_key, lk_api_secret) = test_env();

    tokio::runtime::Builder::new_multi_thread()
        .enable_all()
        .build()
        .unwrap()
        .block_on(async {
            client.initialize();

            let token = AccessToken::with_api_key(&lk_api_key, &lk_api_secret)
                .with_grants(VideoGrants {
                    room: "livekit-ffi-test".to_string(),
                    ..Default::default()
                })
                .with_identity("video_test")
                .to_jwt()
                .unwrap();

            // Connect to the room
            client.send_request(proto::FfiRequest {
                message: Some(proto::ffi_request::Message::Connect(
                    proto::ConnectRequest {
                        url: lk_url.clone(),
                        token,
                        ..Default::default()
                    },
                )),
            });

            let connect = wait_for_event!(client, Connect, 5).await.unwrap();
            assert!(connect.error.is_none());

            let room_handle =
                client::FfiHandle(connect.room.unwrap().handle.unwrap().id as FfiHandleId);

            // Create a new VideoSource
            const VIDEO_WIDTH: u32 = 640;
            const VIDEO_HEIGHT: u32 = 480;
            const VIDEO_FPS: f64 = 8.0;

            let res = client.send_request(proto::FfiRequest {
                message: Some(proto::ffi_request::Message::NewVideoSource(
                    proto::NewVideoSourceRequest {
                        r#type: proto::VideoSourceType::VideoSourceNative as i32,
                        resolution: Some(proto::VideoSourceResolution {
                            width: VIDEO_WIDTH,
                            height: VIDEO_HEIGHT,
                        }),
                    },
                )),
            });

            let proto::ffi_response::Message::NewVideoSource(new_video_source) =
                res.message.unwrap() else {
                panic!("unexpected response");
            };

            let source_handle = client::FfiHandle(
                new_video_source.source.unwrap().handle.unwrap().id as FfiHandleId,
            );

            // Create a new VideoTrack
            let res = client.send_request(proto::FfiRequest {
                message: Some(proto::ffi_request::Message::CreateVideoTrack(
                    proto::CreateVideoTrackRequest {
                        name: "video_test".to_string(),
                        source_handle: Some(proto::FfiHandleId {
                            id: source_handle.0 as u64,
                        }),
                    },
                )),
            });

            let proto::ffi_response::Message::CreateVideoTrack(create_video_track) =
                res.message.unwrap() else {
                panic!("unexpected response");
            };

            let track_handle = client::FfiHandle(
                create_video_track.track.unwrap().handle.unwrap().id as FfiHandleId,
            );

            let publish_options = proto::TrackPublishOptions {
                video_codec: proto::VideoCodec::H264 as i32,
                source: proto::TrackSource::SourceCamera as i32,
                ..Default::default()
            };

            // Publish the VideoTrack
            client.send_request(proto::FfiRequest {
                message: Some(proto::ffi_request::Message::PublishTrack(
                    proto::PublishTrackRequest {
                        room_handle: Some(proto::FfiHandleId {
                            id: room_handle.0 as u64,
                        }),
                        track_handle: Some(proto::FfiHandleId {
                            id: track_handle.0 as u64,
                        }),
                        options: Some(publish_options),
                    },
                )),
            });

            let publish_track = wait_for_event!(client, PublishTrack, 5).await.unwrap();
            assert!(publish_track.error.is_none());

            // Send red frames
            let rgba: Vec<u32> = vec![0xff0000ff; (VIDEO_WIDTH * VIDEO_HEIGHT) as usize];
            let res = client.send_request(proto::FfiRequest {
                message: Some(proto::ffi_request::Message::ToI420(proto::ToI420Request {
                    flip_y: false,
                    from: Some(proto::to_i420_request::From::Argb(proto::ArgbBufferInfo {
                        ptr: rgba.as_ptr() as u64,
                        format: proto::VideoFormatType::FormatAbgr as i32,
                        width: VIDEO_WIDTH,
                        height: VIDEO_HEIGHT,
                        stride: VIDEO_WIDTH * 4,
                    })),
                })),
            });

            let proto::ffi_response::Message::ToI420(to_i420) = res.message.unwrap() else {
                panic!("unexpected response");
            };

            let buffer_handle =
                client::FfiHandle(to_i420.buffer.unwrap().handle.unwrap().id as FfiHandleId);

            // 2 seconds
            for _ in 0..16 {
                client.send_request(proto::FfiRequest {
                    message: Some(proto::ffi_request::Message::CaptureVideoFrame(
                        proto::CaptureVideoFrameRequest {
                            source_handle: Some(proto::FfiHandleId {
                                id: source_handle.0 as u64,
                            }),
                            buffer_handle: Some(proto::FfiHandleId {
                                id: buffer_handle.0 as u64,
                            }),
                            frame: Some(proto::VideoFrameInfo {
                                timestamp_us: 0,
                                rotation: proto::VideoRotation::VideoRotation0 as i32,
                            }),
                        },
                    )),
                });

                tokio::time::sleep(std::time::Duration::from_millis(1000 / VIDEO_FPS as u64)).await;
            }
        })
}
*/<|MERGE_RESOLUTION|>--- conflicted
+++ resolved
@@ -1,8 +1,3 @@
-<<<<<<< HEAD
-/*use std::time::Duration;
-
-use livekit_api::access_token::{AccessToken, VideoGrants};
-=======
 // Copyright 2023 LiveKit, Inc.
 //
 // Licensed under the Apache License, Version 2.0 (the "License");
@@ -17,9 +12,9 @@
 // See the License for the specific language governing permissions and
 // limitations under the License.
 
+/*
 use std::time::Duration;
->>>>>>> 9e79a795
-
+use livekit_api::access_token::{AccessToken, VideoGrants};
 use crate::FfiHandleId;
 use crate::{proto, server};
 //use livekit_api::access_token::{AccessToken, VideoGrants};
