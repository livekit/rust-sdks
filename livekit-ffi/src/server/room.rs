--- conflicted
+++ resolved
@@ -964,15 +964,9 @@
         RoomEvent::Connected { .. } => {
             // Ignore here, we're already sent the event on connect (see above)
         }
-<<<<<<< HEAD
-        RoomEvent::Disconnected { reason: resion } => {
-            let _ = send_event(proto::room_event::Message::Disconnected(proto::Disconnected {
-                reason: resion.into(),
-=======
         RoomEvent::Disconnected { reason } => {
             let _ = send_event(proto::room_event::Message::Disconnected(proto::Disconnected {
                 reason: proto::DisconnectReason::from(reason).into(),
->>>>>>> 807b273b
             }));
         }
         RoomEvent::Reconnecting => {
