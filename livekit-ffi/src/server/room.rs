<<<<<<< HEAD
use crate::server::{FfiHandle, FfiServer};
use crate::{proto, FfiError, FfiHandleId, FfiResult};
=======
// Copyright 2023 LiveKit, Inc.
//
// Licensed under the Apache License, Version 2.0 (the "License");
// you may not use this file except in compliance with the License.
// You may obtain a copy of the License at
//
//     http://www.apache.org/licenses/LICENSE-2.0
//
// Unless required by applicable law or agreed to in writing, software
// distributed under the License is distributed on an "AS IS" BASIS,
// WITHOUT WARRANTIES OR CONDITIONS OF ANY KIND, either express or implied.
// See the License for the specific language governing permissions and
// limitations under the License.

use crate::server::FfiServer;
use crate::{proto, FfiAsyncId, FfiError, FfiHandleId, FfiResult};
>>>>>>> 9e79a795
use livekit::prelude::*;
use parking_lot::Mutex;
use std::slice;
use std::sync::Arc;
use tokio::sync::{broadcast, mpsc};
use tokio::task::JoinHandle;

use super::FfiDataBuffer;

#[derive(Clone)]
pub struct FfiRoom {
    pub inner: Arc<RoomInner>,
    pub handle: Arc<Mutex<Option<Handle>>>,
}

#[derive(Clone)]
pub struct FfiParticipant {
    pub handle: FfiHandleId,
    pub participant: Participant,
    pub room: Arc<RoomInner>,
}

#[derive(Clone)]
pub struct FfiPublication {
    pub handle: FfiHandleId,
    pub publication: TrackPublication,
}

#[derive(Clone)]
pub struct FfiTrack {
    pub handle: FfiHandleId,
    pub track: Track,
}

impl FfiHandle for FfiTrack {}
impl FfiHandle for FfiPublication {}
impl FfiHandle for FfiParticipant {}
impl FfiHandle for FfiRoom {}

struct RoomInner {
    pub room: Room,
    handle_id: FfiHandleId,
    data_tx: mpsc::UnboundedSender<DataPacket>,
}

struct Handle {
    event_handle: JoinHandle<()>,
    data_handle: JoinHandle<()>,
    close_tx: broadcast::Sender<()>,
}

struct DataPacket {
    data: Vec<u8>,
    kind: DataPacketKind,
    destination_sids: Vec<String>,
    async_id: u64,
}

impl FfiRoom {
    pub async fn connect(
        server: &'static FfiServer,
        connect: proto::ConnectRequest,
    ) -> FfiResult<(proto::FfiOwnedHandle, Self)> {
        let (room, events) = Room::connect(
            &connect.url,
            &connect.token,
            connect.options.map(Into::into).unwrap_or_default(),
        )
        .await?;

        let (close_tx, close_rx) = broadcast::channel(1);
        let (data_tx, data_rx) = mpsc::unbounded_channel();

        let next_id = server.next_id();
        let inner = Arc::new(RoomInner {
            room,
            handle_id: next_id,
            data_tx,
        });

        // Task used to received events
        let event_handle = server.async_runtime.spawn(room_task(
            server,
            inner.clone(),
            next_id,
            events,
            close_rx.resubscribe(),
        ));

        // Task used to publish data
        let data_handle =
            server
                .async_runtime
                .spawn(data_task(server, inner.clone(), data_rx, close_rx));

        let handle = Arc::new(Mutex::new(Some(Handle {
            event_handle,
            data_handle,
            close_tx,
        })));

        let ffi_room = Self { inner, handle };

        server.store_handle(next_id, ffi_room.clone());
        Ok((proto::FfiOwnedHandle { id: next_id }, ffi_room))
    }

    pub async fn close(&self) {
        let _ = self.inner.room.close().await;

        let handle = self.handle.lock().take();
        if let Some(handle) = handle {
            let _ = handle.close_tx.send(());
            let _ = handle.event_handle.await;
            let _ = handle.data_handle.await;
        }
    }
}

impl RoomInner {
    pub fn publish_data(
        &self,
        server: &'static FfiServer,
        publish: proto::PublishDataRequest,
    ) -> FfiResult<proto::PublishDataResponse> {
        let data = unsafe {
            slice::from_raw_parts(publish.data_ptr as *const u8, publish.data_len as usize)
        };
        let kind = proto::DataPacketKind::from_i32(publish.kind).unwrap();
        let destination_sids: Vec<String> = publish.destination_sids;
        let async_id = server.next_id();

        self.data_tx
            .send(DataPacket {
                data: data.to_vec(), // Avoid copy?
                kind: kind.into(),
                destination_sids,
                async_id,
            })
            .map_err(|_| FfiError::InvalidRequest("failed to send data packet"))?;

        Ok(proto::PublishDataResponse { async_id })
    }
}

// Task used to publish data without blocking the client thread
async fn data_task(
    server: &'static FfiServer,
    inner: Arc<RoomInner>,
    mut data_rx: mpsc::UnboundedReceiver<DataPacket>,
    mut close_rx: broadcast::Receiver<()>,
) {
    loop {
        tokio::select! {
            Some(event) = data_rx.recv() => {
                let res = inner.room.local_participant().publish_data(
                    event.data,
                    event.kind,
                    event.destination_sids,
                ).await;

                let cb = proto::PublishDataCallback {
                    async_id: event.async_id,
                    error: res.err().map(|e| e.to_string()),
                };

                let _ = server.send_event(proto::ffi_event::Message::PublishData(cb)).await;
            },
            _ = close_rx.recv() => {
                break;
            }
        }
    }
}

/// Forward events to the ffi client
async fn room_task(
    server: &'static FfiServer,
    inner: Arc<RoomInner>,
    room_handle: FfiHandleId,
    mut events: mpsc::UnboundedReceiver<livekit::RoomEvent>,
    mut close_rx: broadcast::Receiver<()>,
) {
    loop {
        tokio::select! {
            Some(event) = events.recv() => {
                forward_event(server, &inner, room_handle, event).await;
            },
            _ = close_rx.recv() => {
                break;
            }
        };
    }
}

async fn forward_event(
    server: &'static FfiServer,
    inner: &Arc<RoomInner>,
    room_handle: FfiHandleId,
    event: RoomEvent,
) {
    let event = match event {
        RoomEvent::ParticipantConnected(participant) => {
            let handle_id = server.next_id();
            let ffi_participant = FfiParticipant {
                handle: handle_id,
                participant: Participant::Remote(participant.clone()),
                room: inner.clone(),
            };
            server.store_handle(handle_id, ffi_participant.clone());

            Some(proto::room_event::Message::ParticipantConnected(
                proto::ParticipantConnected {
                    info: Some(proto::ParticipantInfo::from(
                        proto::FfiOwnedHandle { id: handle_id },
                        &ffi_participant,
                    )),
                },
            ))
        }
        RoomEvent::ParticipantDisconnected(participant) => Some(
            proto::room_event::Message::ParticipantDisconnected(proto::ParticipantDisconnected {
                participant_sid: participant.sid(),
            }),
        ),
        RoomEvent::LocalTrackPublished {
            publication,
            track: _,
            participant: _,
        } => {
            let ffi_publication = FfiPublication {
                handle: server.next_id(),
                publication: TrackPublication::Local(publication.clone()),
            };

            let publication_info = proto::TrackPublicationInfo::from(
                proto::FfiOwnedHandle {
                    id: ffi_publication.handle,
                },
                &ffi_publication,
            );

            server.store_handle(ffi_publication.handle, ffi_publication);

            Some(proto::room_event::Message::LocalTrackPublished(
                proto::LocalTrackPublished {
                    publication: Some(publication_info),
                },
            ))
        }
        RoomEvent::LocalTrackUnpublished {
            publication,
            participant: _,
        } => Some(proto::room_event::Message::LocalTrackUnpublished(
            proto::LocalTrackUnpublished {
                publication_sid: publication.sid().into(),
            },
        )),
        RoomEvent::TrackPublished {
            publication,
            participant,
        } => {
            let ffi_publication = FfiPublication {
                handle: server.next_id(),
                publication: TrackPublication::Remote(publication.clone()),
            };

            let publication_info = proto::TrackPublicationInfo::from(
                proto::FfiOwnedHandle {
                    id: ffi_publication.handle,
                },
                &ffi_publication,
            );

            server.store_handle(ffi_publication.handle, ffi_publication);

            Some(proto::room_event::Message::TrackPublished(
                proto::TrackPublished {
                    participant_sid: participant.sid().to_string(),
                    publication: Some(publication_info),
                },
            ))
        }
        RoomEvent::TrackUnpublished {
            publication,
            participant,
        } => Some(proto::room_event::Message::TrackUnpublished(
            proto::TrackUnpublished {
                participant_sid: participant.sid().to_string(),
                publication_sid: publication.sid().into(),
            },
        )),
        RoomEvent::TrackSubscribed {
            track,
            publication: _,
            participant,
        } => {
            let ffi_track = FfiTrack {
                handle: server.next_id(),
                track: track.clone().into(),
            };

            let track_info = proto::TrackInfo::from(
                proto::FfiOwnedHandle {
                    id: ffi_track.handle,
                },
                &ffi_track,
            );

            server.store_handle(ffi_track.handle, ffi_track);

            Some(proto::room_event::Message::TrackSubscribed(
                proto::TrackSubscribed {
                    participant_sid: participant.sid().to_string(),
                    track: Some(track_info),
                },
            ))
        }
        RoomEvent::TrackUnsubscribed {
            track,
            publication: _,
            participant,
        } => Some(proto::room_event::Message::TrackUnsubscribed(
            proto::TrackUnsubscribed {
                participant_sid: participant.sid().to_string(),
                track_sid: track.sid().to_string(),
            },
        )),
        RoomEvent::TrackSubscriptionFailed {
            participant,
            error,
            track_sid,
        } => Some(proto::room_event::Message::TrackSubscriptionFailed(
            proto::TrackSubscriptionFailed {
                participant_sid: participant.sid().to_string(),
                error: error.to_string(),
                track_sid,
            },
        )),
        RoomEvent::TrackMuted {
            participant,
            publication,
        } => Some(proto::room_event::Message::TrackMuted(proto::TrackMuted {
            participant_sid: participant.sid().to_string(),
            track_sid: publication.sid().into(),
        })),
        RoomEvent::TrackUnmuted {
            participant,
            publication,
        } => Some(proto::room_event::Message::TrackUnmuted(
            proto::TrackUnmuted {
                participant_sid: participant.sid().to_string(),
                track_sid: publication.sid().into(),
            },
        )),
        RoomEvent::ActiveSpeakersChanged { speakers } => {
            let participant_sids = speakers
                .iter()
                .map(|p| p.sid().to_string())
                .collect::<Vec<_>>();

            Some(proto::room_event::Message::ActiveSpeakersChanged(
                proto::ActiveSpeakersChanged { participant_sids },
            ))
        }
        RoomEvent::ConnectionQualityChanged {
            quality,
            participant,
        } => Some(proto::room_event::Message::ConnectionQualityChanged(
            proto::ConnectionQualityChanged {
                participant_sid: participant.sid().to_string(),
                quality: proto::ConnectionQuality::from(quality).into(),
            },
        )),
        RoomEvent::DataReceived {
            payload,
            kind,
            participant,
        } => {
            let next_id = server.next_id();
            let buffer_info = proto::BufferInfo {
                handle: Some(proto::FfiOwnedHandle { id: next_id }),
                data_ptr: payload.as_ptr() as u64,
                data_len: payload.len() as u64,
            };

            server.store_handle(
                next_id,
                FfiDataBuffer {
                    handle: next_id,
                    data: payload,
                },
            );
            Some(proto::room_event::Message::DataReceived(
                proto::DataReceived {
                    data: Some(buffer_info),
                    participant_sid: Some(participant.sid().to_string()),
                    kind: proto::DataPacketKind::from(kind).into(),
                },
            ))
        }
        RoomEvent::ConnectionStateChanged(state) => Some(
            proto::room_event::Message::ConnectionStateChanged(proto::ConnectionStateChanged {
                state: proto::ConnectionState::from(state).into(),
            }),
        ),
        RoomEvent::Connected => Some(proto::room_event::Message::Connected(proto::Connected {})),
        RoomEvent::Disconnected { reason: _ } => Some(proto::room_event::Message::Disconnected(
            proto::Disconnected {},
        )),
        RoomEvent::Reconnecting => Some(proto::room_event::Message::Reconnecting(
            proto::Reconnecting {},
        )),
        RoomEvent::Reconnected => Some(proto::room_event::Message::Reconnected(
            proto::Reconnected {},
        )),
        _ => None,
    };

    if let Some(event) = event {
        let _ = server
            .send_event(proto::ffi_event::Message::RoomEvent(proto::RoomEvent {
                room_handle,
                message: Some(event),
            }))
            .await;
    }
}<|MERGE_RESOLUTION|>--- conflicted
+++ resolved
@@ -1,7 +1,3 @@
-<<<<<<< HEAD
-use crate::server::{FfiHandle, FfiServer};
-use crate::{proto, FfiError, FfiHandleId, FfiResult};
-=======
 // Copyright 2023 LiveKit, Inc.
 //
 // Licensed under the Apache License, Version 2.0 (the "License");
@@ -16,9 +12,8 @@
 // See the License for the specific language governing permissions and
 // limitations under the License.
 
-use crate::server::FfiServer;
-use crate::{proto, FfiAsyncId, FfiError, FfiHandleId, FfiResult};
->>>>>>> 9e79a795
+use crate::server::{FfiHandle, FfiServer};
+use crate::{proto, FfiError, FfiHandleId, FfiResult};
 use livekit::prelude::*;
 use parking_lot::Mutex;
 use std::slice;
