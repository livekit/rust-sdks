--- conflicted
+++ resolved
@@ -42,14 +42,9 @@
 jni = "0.21.1"
 link-cplusplus = { version = "1", features = ["nothing"] }
 
-<<<<<<< HEAD
-#[build-dependencies]
-#webrtc-sys-build = { path = "../webrtc-sys/build", version = "0.3.2" }
-=======
 [build-dependencies]
 prost-build = "0.14.1"
 webrtc-sys-build = { workspace = true }
->>>>>>> 7b03bf74
 
 [dev-dependencies]
 livekit-api = { workspace = true }
