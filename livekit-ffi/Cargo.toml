--- conflicted
+++ resolved
@@ -7,8 +7,7 @@
 repository = "https://github.com/livekit/client-sdk-rust" 
 
 [dependencies]
-<<<<<<< HEAD
-livekit = { path = "../livekit", version = "0.1.0" }
+livekit = { path = "../livekit", version = "0.1.1" }
 tokio = { version = "1.0", features = ["full"] }
 parking_lot = { version = "0.12.1", features = ["send_guard"] }
 prost = "0.11.0"
@@ -19,8 +18,4 @@
 
 
 [lib]
-crate-type = ["cdylib", "staticlib"]
-=======
-livekit = { path = "../livekit", version = "0.1.1" }
-tokio = { version = "1.0", features = ["full"] }
->>>>>>> 88e68484
+crate-type = ["cdylib", "staticlib"]