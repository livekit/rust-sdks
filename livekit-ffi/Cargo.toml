[package]
name = "livekit-ffi"
version = "0.1.3"
edition = "2021"
license = "Apache-2.0"
description = "LiveKit interface for foreign languages"
repository = "https://github.com/livekit/client-sdk-rust" 

[features]
default = ["rustls-tls-native-roots"]
native-tls = ["livekit/native-tls"]
native-tls-vendored = ["livekit/native-tls-vendored"]
rustls-tls-native-roots = ["livekit/rustls-tls-native-roots"]
rustls-tls-webpki-roots = ["livekit/rustls-tls-webpki-roots"]
__rustls-tls = ["livekit/__rustls-tls"]

[dependencies]
livekit = { path = "../livekit", version = "0.1.3" }
livekit-protocol = { path = "../livekit-protocol", version = "0.1.3" }
tokio = { version = "1.0", features = ["full"] }
futures-util = { version = "0.3", default-features = false, features = ["sink"] }
parking_lot = { version = "0.12.1", features = ["deadlock_detection"] }
prost = "0.11.0"
prost-types = "0.11.1"
lazy_static = "1.4.0"
thiserror = "1.0.38"
log = "0.4.17"
dashmap = "5.4.0"
env_logger = "0.10.0"

<<<<<<< HEAD
[build-dependencies]
prost-build = { version = "0.11.1" }
webrtc-sys-build = { path = "../webrtc-sys/build", version = "0.1.2" }

[dev-dependencies]
livekit-api = { path = "../livekit-api", version = "0.1.2", default-features = false, features = ["access-token"] }
=======
#[dev-dependencies]
#livekit-api = { path = "../livekit-api", version = "0.1.0" }
>>>>>>> f21a896d

[lib]
crate-type = ["cdylib"]<|MERGE_RESOLUTION|>--- conflicted
+++ resolved
@@ -28,17 +28,8 @@
 dashmap = "5.4.0"
 env_logger = "0.10.0"
 
-<<<<<<< HEAD
-[build-dependencies]
-prost-build = { version = "0.11.1" }
-webrtc-sys-build = { path = "../webrtc-sys/build", version = "0.1.2" }
-
-[dev-dependencies]
-livekit-api = { path = "../livekit-api", version = "0.1.2", default-features = false, features = ["access-token"] }
-=======
 #[dev-dependencies]
 #livekit-api = { path = "../livekit-api", version = "0.1.0" }
->>>>>>> f21a896d
 
 [lib]
-crate-type = ["cdylib"]+crate-type = ["cdylib", "staticlib"]