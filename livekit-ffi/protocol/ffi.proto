--- conflicted
+++ resolved
@@ -129,30 +129,26 @@
     ApmProcessReverseStreamRequest apm_process_reverse_stream = 52;
     ApmSetStreamDelayRequest apm_set_stream_delay = 53;
 
-<<<<<<< HEAD
     // Data Streams (high level)
-    ByteStreamReaderReadIncrementalRequest byte_read_incremental = 53;
-    ByteStreamReaderReadAllRequest byte_read_all = 54;
-    ByteStreamReaderWriteToFileRequest byte_write_to_file = 55;
-
-    TextStreamReaderReadIncrementalRequest text_read_incremental = 56;
-    TextStreamReaderReadAllRequest text_read_all = 57;
-
-    StreamSendFileRequest send_file = 58;
-    StreamSendTextRequest send_text = 59;
-
-    ByteStreamOpenRequest byte_stream_open = 60;
-    ByteStreamWriterWriteRequest byte_stream_write = 61;
-    ByteStreamWriterCloseRequest byte_stream_close = 62;
-
-    TextStreamOpenRequest text_stream_open = 63;
-    TextStreamWriterWriteRequest text_stream_write = 64;
-    TextStreamWriterCloseRequest text_stream_close = 65;
-
-    // NEXT_ID: 66
-=======
-    // NEXT_ID: 54
->>>>>>> dcaf8df6
+    ByteStreamReaderReadIncrementalRequest byte_read_incremental = 54;
+    ByteStreamReaderReadAllRequest byte_read_all = 55;
+    ByteStreamReaderWriteToFileRequest byte_write_to_file = 56;
+
+    TextStreamReaderReadIncrementalRequest text_read_incremental = 57;
+    TextStreamReaderReadAllRequest text_read_all = 58;
+
+    StreamSendFileRequest send_file = 59;
+    StreamSendTextRequest send_text = 60;
+
+    ByteStreamOpenRequest byte_stream_open = 61;
+    ByteStreamWriterWriteRequest byte_stream_write = 62;
+    ByteStreamWriterCloseRequest byte_stream_close = 63;
+
+    TextStreamOpenRequest text_stream_open = 64;
+    TextStreamWriterWriteRequest text_stream_write = 65;
+    TextStreamWriterCloseRequest text_stream_close = 66;
+
+    // NEXT_ID: 67
   }
 }
 
@@ -228,30 +224,26 @@
     ApmProcessReverseStreamResponse apm_process_reverse_stream = 51;
     ApmSetStreamDelayResponse apm_set_stream_delay = 52;
 
-<<<<<<< HEAD
     // Data Streams (high level)
-    ByteStreamReaderReadIncrementalResponse byte_read_incremental = 52;
-    ByteStreamReaderReadAllResponse byte_read_all = 53;
-    ByteStreamReaderWriteToFileResponse byte_write_to_file = 54;
-
-    TextStreamReaderReadIncrementalResponse text_read_incremental = 55;
-    TextStreamReaderReadAllResponse text_read_all = 56;
-
-    StreamSendFileResponse send_file = 57;
-    StreamSendTextResponse send_text = 58;
-
-    ByteStreamOpenResponse byte_stream_open = 59;
-    ByteStreamWriterWriteResponse byte_stream_write = 60;
-    ByteStreamWriterCloseResponse byte_stream_close = 61;
-
-    TextStreamOpenResponse text_stream_open = 62;
-    TextStreamWriterWriteResponse text_stream_write = 63;
-    TextStreamWriterCloseResponse text_stream_close = 64;
-
-    // NEXT_ID: 65
-=======
-    // NEXT_ID: 53
->>>>>>> dcaf8df6
+    ByteStreamReaderReadIncrementalResponse byte_read_incremental = 53;
+    ByteStreamReaderReadAllResponse byte_read_all = 54;
+    ByteStreamReaderWriteToFileResponse byte_write_to_file = 55;
+
+    TextStreamReaderReadIncrementalResponse text_read_incremental = 56;
+    TextStreamReaderReadAllResponse text_read_all = 57;
+
+    StreamSendFileResponse send_file = 58;
+    StreamSendTextResponse send_text = 59;
+
+    ByteStreamOpenResponse byte_stream_open = 60;
+    ByteStreamWriterWriteResponse byte_stream_write = 61;
+    ByteStreamWriterCloseResponse byte_stream_close = 62;
+
+    TextStreamOpenResponse text_stream_open = 63;
+    TextStreamWriterWriteResponse text_stream_write = 64;
+    TextStreamWriterCloseResponse text_stream_close = 65;
+
+    // NEXT_ID: 66
   }
 }
 
