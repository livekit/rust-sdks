// Copyright 2023 LiveKit, Inc.
//
// Licensed under the Apache License, Version 2.0 (the "License");
// you may not use this file except in compliance with the License.
// You may obtain a copy of the License at
//
//     http://www.apache.org/licenses/LICENSE-2.0
//
// Unless required by applicable law or agreed to in writing, software
// distributed under the License is distributed on an "AS IS" BASIS,
// WITHOUT WARRANTIES OR CONDITIONS OF ANY KIND, either express or implied.
// See the License for the specific language governing permissions and
// limitations under the License.

syntax = "proto2";

package livekit.proto;
option csharp_namespace = "LiveKit.Proto";

// import "handle.proto";
import "e2ee.proto";
import "track.proto";
import "track_publication.proto";
import "room.proto";
import "video_frame.proto";
import "audio_frame.proto";
import "rpc.proto";

// **How is the livekit-ffi working:
// We refer as the ffi server the Rust server that is running the LiveKit client implementation, and we
// refer as the ffi client the foreign language that commumicates with the ffi server. (e.g Python SDK, Unity SDK, etc...)
//
// We expose the Rust client implementation of livekit using the protocol defined here.
// Everything starts with a FfiRequest, which is a oneof message that contains all the possible
// requests that can be made to the ffi server.
// The server will then respond with a FfiResponse, which is also a oneof message that contains
// all the possible responses.
// The first request sent to the server must be an InitializeRequest, which contains the a pointer
// to the callback function that will be used to send events and async responses to the ffi client.
// (e.g participant joined, track published, etc...)
//
// **Useful things know when collaborating on the protocol:**
// Everything is subject to discussion and change :-)
//
// - The ffi client implementation must never forget to correctly dispose all the owned handles
//   that it receives from the server.
//
// Therefore, the ffi client is easier to implement if there is less handles to manage.
//
// - We are mainly using FfiHandle on info messages (e.g: RoomInfo, TrackInfo, etc...)
//   For this reason, info are only sent once, at creation (We're not using them for updates, we can infer them from
//   events on the client implementation).
//   e.g: set speaking to true when we receive a ActiveSpeakerChanged event.

// This is the input of livekit_ffi_request function
// We always expect a response (FFIResponse, even if it's empty)
message FfiRequest {
  oneof message {
    DisposeRequest dispose = 2;

    // Room
    ConnectRequest connect = 3;
    DisconnectRequest disconnect = 4;
    PublishTrackRequest publish_track = 5;
    UnpublishTrackRequest unpublish_track = 6;
    PublishDataRequest publish_data = 7;
    SetSubscribedRequest set_subscribed = 8;
    SetLocalMetadataRequest set_local_metadata = 9;
    SetLocalNameRequest set_local_name = 10;
    SetLocalAttributesRequest set_local_attributes = 11;
    GetSessionStatsRequest get_session_stats = 12;
    PublishTranscriptionRequest publish_transcription = 13;
    PublishSipDtmfRequest publish_sip_dtmf = 14;

    // Track
    CreateVideoTrackRequest create_video_track = 15;
    CreateAudioTrackRequest create_audio_track = 16;
    LocalTrackMuteRequest local_track_mute = 17;
    EnableRemoteTrackRequest enable_remote_track = 18;
    GetStatsRequest get_stats = 19;
    SetTrackSubscriptionPermissionsRequest set_track_subscription_permissions = 48;

    // Video
    NewVideoStreamRequest new_video_stream = 20;
    NewVideoSourceRequest new_video_source = 21;
    CaptureVideoFrameRequest capture_video_frame = 22;
    VideoConvertRequest video_convert = 23;
    VideoStreamFromParticipantRequest video_stream_from_participant = 24;

    // Audio
    NewAudioStreamRequest new_audio_stream = 25;
    NewAudioSourceRequest new_audio_source = 26;
    CaptureAudioFrameRequest capture_audio_frame = 27;
    ClearAudioBufferRequest clear_audio_buffer = 28;
    NewAudioResamplerRequest new_audio_resampler = 29;
    RemixAndResampleRequest remix_and_resample = 30;
    E2eeRequest e2ee = 31;
    AudioStreamFromParticipantRequest audio_stream_from_participant = 32;
    NewSoxResamplerRequest new_sox_resampler = 33;
    PushSoxResamplerRequest push_sox_resampler = 34;
    FlushSoxResamplerRequest flush_sox_resampler = 35;
    SendChatMessageRequest send_chat_message = 36;
    EditChatMessageRequest edit_chat_message = 37;

    // RPC
    PerformRpcRequest perform_rpc = 38;
    RegisterRpcMethodRequest register_rpc_method = 39;
    UnregisterRpcMethodRequest unregister_rpc_method = 40;
    RpcMethodInvocationResponseRequest rpc_method_invocation_response = 41;

    // Track Publication
    EnableRemoteTrackPublicationRequest enable_remote_track_publication = 42;
    UpdateRemoteTrackPublicationDimensionRequest update_remote_track_publication_dimension = 43;

    // Data Streams
    SendStreamHeaderRequest send_stream_header = 44;
    SendStreamChunkRequest send_stream_chunk = 45;
    SendStreamTrailerRequest send_stream_trailer = 46;

    // Data Channel
    SetDataChannelBufferedAmountLowThresholdRequest set_data_channel_buffered_amount_low_threshold = 47;

<<<<<<< HEAD
    // Audio Filter Plugin
    LoadAudioFilterPluginRequest load_audio_filter_plugin = 48;
=======
    // NEXT_ID: 49
>>>>>>> 579ad436
  }
}

// This is the output of livekit_ffi_request function.
message FfiResponse {
  oneof message {
    DisposeResponse dispose = 2;

    // Room
    ConnectResponse connect = 3;
    DisconnectResponse disconnect = 4;
    PublishTrackResponse publish_track = 5;
    UnpublishTrackResponse unpublish_track = 6;
    PublishDataResponse publish_data = 7;
    SetSubscribedResponse set_subscribed = 8;
    SetLocalMetadataResponse set_local_metadata = 9;
    SetLocalNameResponse set_local_name = 10;
    SetLocalAttributesResponse set_local_attributes = 11;
    GetSessionStatsResponse get_session_stats = 12;
    PublishTranscriptionResponse publish_transcription = 13;
    PublishSipDtmfResponse publish_sip_dtmf = 14;

    // Track
    CreateVideoTrackResponse create_video_track = 15;
    CreateAudioTrackResponse create_audio_track = 16;
    LocalTrackMuteResponse local_track_mute = 17;
    EnableRemoteTrackResponse enable_remote_track = 18;
    GetStatsResponse get_stats = 19;
    SetTrackSubscriptionPermissionsResponse set_track_subscription_permissions = 47;

    // Video
    NewVideoStreamResponse new_video_stream = 20;
    NewVideoSourceResponse new_video_source = 21;
    CaptureVideoFrameResponse capture_video_frame = 22;
    VideoConvertResponse video_convert = 23;
    VideoStreamFromParticipantResponse video_stream_from_participant = 24;

    // Audio
    NewAudioStreamResponse new_audio_stream = 25;
    NewAudioSourceResponse new_audio_source = 26;
    CaptureAudioFrameResponse capture_audio_frame = 27;
    ClearAudioBufferResponse clear_audio_buffer = 28;
    NewAudioResamplerResponse new_audio_resampler = 29;
    RemixAndResampleResponse remix_and_resample = 30;
    AudioStreamFromParticipantResponse audio_stream_from_participant = 31;
    E2eeResponse e2ee = 32;
    NewSoxResamplerResponse new_sox_resampler = 33;
    PushSoxResamplerResponse push_sox_resampler = 34;
    FlushSoxResamplerResponse flush_sox_resampler = 35;
    SendChatMessageResponse send_chat_message = 36;
    // RPC
    PerformRpcResponse perform_rpc = 37;
    RegisterRpcMethodResponse register_rpc_method = 38;
    UnregisterRpcMethodResponse unregister_rpc_method = 39;
    RpcMethodInvocationResponseResponse rpc_method_invocation_response = 40;
    // Track Publication
    EnableRemoteTrackPublicationResponse enable_remote_track_publication = 41;
    UpdateRemoteTrackPublicationDimensionResponse update_remote_track_publication_dimension = 42;

    // Data Streams
    SendStreamHeaderResponse send_stream_header = 43;
    SendStreamChunkResponse send_stream_chunk = 44;
    SendStreamTrailerResponse send_stream_trailer = 45;

    // Data Channel
    SetDataChannelBufferedAmountLowThresholdResponse set_data_channel_buffered_amount_low_threshold = 46;

<<<<<<< HEAD
    // Audio Filter Plugin
    LoadAudioFilterPluginResponse load_audio_filter_plugin = 47;
=======
    // NEXT_ID: 48
>>>>>>> 579ad436
  }
}

// To minimize complexity, participant events are not included in the protocol.
// It is easily deducible from the room events and it turned out that is is easier to implement
// on the ffi client side.
message FfiEvent {
  oneof message {
    RoomEvent room_event = 1;
    TrackEvent track_event = 2;
    VideoStreamEvent video_stream_event = 3;
    AudioStreamEvent audio_stream_event = 4;
    ConnectCallback connect = 5;
    DisconnectCallback disconnect = 7;
    DisposeCallback dispose = 8;
    PublishTrackCallback publish_track = 9;
    UnpublishTrackCallback unpublish_track = 10;
    PublishDataCallback publish_data = 11;
    PublishTranscriptionCallback publish_transcription = 12;
    CaptureAudioFrameCallback capture_audio_frame = 13;
    SetLocalMetadataCallback set_local_metadata = 14;
    SetLocalNameCallback set_local_name = 15;
    SetLocalAttributesCallback set_local_attributes = 16;
    GetStatsCallback get_stats = 17;
    LogBatch logs = 18;
    GetSessionStatsCallback get_session_stats = 19;
    Panic panic = 20;
    PublishSipDtmfCallback publish_sip_dtmf = 21;
    SendChatMessageCallback chat_message = 22;
    PerformRpcCallback perform_rpc = 23;
    RpcMethodInvocationEvent rpc_method_invocation = 24;
    SendStreamHeaderCallback send_stream_header = 25;
    SendStreamChunkCallback send_stream_chunk = 26;
    SendStreamTrailerCallback send_stream_trailer = 27;
  }
}

// Stop all rooms synchronously (Do we need async here?).
// e.g: This is used for the Unity Editor after each assemblies reload.
// TODO(theomonnom): Implement a debug mode where we can find all leaked handles?
message DisposeRequest {
  required bool async = 1;
}
message DisposeResponse {
  optional uint64 async_id = 1; // None if sync
}

message DisposeCallback {
  required uint64 async_id = 1;
}

enum LogLevel {
  LOG_ERROR = 0;
  LOG_WARN = 1;
  LOG_INFO = 2;
  LOG_DEBUG = 3;
  LOG_TRACE = 4;
}

message LogRecord {
  required LogLevel level = 1;
  required string target = 2; // e.g "livekit", "libwebrtc", "tokio-tungstenite", etc...
  optional string module_path = 3;
  optional string file = 4;
  optional uint32 line = 5;
  required string message = 6;
}

message LogBatch {
  repeated LogRecord records = 1;
}

message Panic {
  required string message = 1;
}

// TODO(theomonnom): Debug messages (Print handles).


<|MERGE_RESOLUTION|>--- conflicted
+++ resolved
@@ -120,12 +120,8 @@
     // Data Channel
     SetDataChannelBufferedAmountLowThresholdRequest set_data_channel_buffered_amount_low_threshold = 47;
 
-<<<<<<< HEAD
     // Audio Filter Plugin
-    LoadAudioFilterPluginRequest load_audio_filter_plugin = 48;
-=======
-    // NEXT_ID: 49
->>>>>>> 579ad436
+    LoadAudioFilterPluginRequest load_audio_filter_plugin = 49;
   }
 }
 
@@ -193,12 +189,8 @@
     // Data Channel
     SetDataChannelBufferedAmountLowThresholdResponse set_data_channel_buffered_amount_low_threshold = 46;
 
-<<<<<<< HEAD
     // Audio Filter Plugin
-    LoadAudioFilterPluginResponse load_audio_filter_plugin = 47;
-=======
-    // NEXT_ID: 48
->>>>>>> 579ad436
+    LoadAudioFilterPluginResponse load_audio_filter_plugin = 48;
   }
 }
 
