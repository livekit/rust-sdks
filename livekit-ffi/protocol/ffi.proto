// Copyright 2023 LiveKit, Inc.
//
// Licensed under the Apache License, Version 2.0 (the "License");
// you may not use this file except in compliance with the License.
// You may obtain a copy of the License at
//
//     http://www.apache.org/licenses/LICENSE-2.0
//
// Unless required by applicable law or agreed to in writing, software
// distributed under the License is distributed on an "AS IS" BASIS,
// WITHOUT WARRANTIES OR CONDITIONS OF ANY KIND, either express or implied.
// See the License for the specific language governing permissions and
// limitations under the License.

syntax = "proto3";

package livekit.proto;
option csharp_namespace = "LiveKit.Proto";

// import "handle.proto";
import "e2ee.proto";
import "track.proto";
import "room.proto";
import "video_frame.proto";
import "audio_frame.proto";
import "rpc.proto";

// **How is the livekit-ffi working:
// We refer as the ffi server the Rust server that is running the LiveKit client implementation, and we
// refer as the ffi client the foreign language that commumicates with the ffi server. (e.g Python SDK, Unity SDK, etc...)
//
// We expose the Rust client implementation of livekit using the protocol defined here.
// Everything starts with a FfiRequest, which is a oneof message that contains all the possible
// requests that can be made to the ffi server.
// The server will then respond with a FfiResponse, which is also a oneof message that contains
// all the possible responses.
// The first request sent to the server must be an InitializeRequest, which contains the a pointer
// to the callback function that will be used to send events and async responses to the ffi client.
// (e.g participant joined, track published, etc...)
//
// **Useful things know when collaborating on the protocol:**
// Everything is subject to discussion and change :-)
//
// - The ffi client implementation must never forget to correctly dispose all the owned handles
//   that it receives from the server.
//
// Therefore, the ffi client is easier to implement if there is less handles to manage.
// 
// - We are mainly using FfiHandle on info messages (e.g: RoomInfo, TrackInfo, etc...)
//   For this reason, info are only sent once, at creation (We're not using them for updates, we can infer them from
//   events on the client implementation).
//   e.g: set speaking to true when we receive a ActiveSpeakerChanged event.

// This is the input of livekit_ffi_request function
// We always expect a response (FFIResponse, even if it's empty)
message FfiRequest {
  oneof message {
    DisposeRequest dispose = 2;

    // Room
    ConnectRequest connect = 3;
    DisconnectRequest disconnect = 4;
    PublishTrackRequest publish_track = 5;
    UnpublishTrackRequest unpublish_track = 6;
    PublishDataRequest publish_data = 7;
    SetSubscribedRequest set_subscribed = 8;
    SetLocalMetadataRequest set_local_metadata = 9;
    SetLocalNameRequest set_local_name = 10;
    SetLocalAttributesRequest set_local_attributes = 11;
    GetSessionStatsRequest get_session_stats = 12;
    PublishTranscriptionRequest publish_transcription = 13;
    PublishSipDtmfRequest publish_sip_dtmf = 14;
    

    // Track
    CreateVideoTrackRequest create_video_track = 15;
    CreateAudioTrackRequest create_audio_track = 16;
    LocalTrackMuteRequest local_track_mute = 17;
    EnableRemoteTrackRequest enable_remote_track = 18;
    GetStatsRequest get_stats = 19;

// Video
    NewVideoStreamRequest new_video_stream = 20;
    NewVideoSourceRequest new_video_source = 21;
    CaptureVideoFrameRequest capture_video_frame = 22;
    VideoConvertRequest video_convert = 23;
    VideoStreamFromParticipantRequest video_stream_from_participant = 24;

    // Audio
    NewAudioStreamRequest new_audio_stream = 25;
    NewAudioSourceRequest new_audio_source = 26;
    CaptureAudioFrameRequest capture_audio_frame = 27;
    ClearAudioBufferRequest clear_audio_buffer = 28;
    NewAudioResamplerRequest new_audio_resampler = 29;
    RemixAndResampleRequest remix_and_resample = 30;
    E2eeRequest e2ee = 31;
    AudioStreamFromParticipantRequest audio_stream_from_participant = 32;
    NewSoxResamplerRequest new_sox_resampler = 33;
    PushSoxResamplerRequest push_sox_resampler = 34;
    FlushSoxResamplerRequest flush_sox_resampler = 35;

<<<<<<< HEAD
    // RPC
    PerformRpcRequest perform_rpc = 36;
    RegisterRpcMethodRequest register_rpc_method = 37;
    UnregisterRpcMethodRequest unregister_rpc_method = 38;
    RpcMethodInvocationResponseRequest rpc_method_invocation_response = 39;
=======
    SendChatMessageRequest send_chat_message = 36;
    EditChatMessageRequest edit_chat_message = 37;
>>>>>>> 7044ba5a
  }
}

// This is the output of livekit_ffi_request function.
message FfiResponse {
  oneof message {
    DisposeResponse dispose = 2;

    // Room
    ConnectResponse connect = 3;
    DisconnectResponse disconnect = 4;
    PublishTrackResponse publish_track = 5;
    UnpublishTrackResponse unpublish_track = 6;
    PublishDataResponse publish_data = 7;
    SetSubscribedResponse set_subscribed = 8;
    SetLocalMetadataResponse set_local_metadata = 9;
    SetLocalNameResponse set_local_name = 10;
    SetLocalAttributesResponse set_local_attributes = 11;
    GetSessionStatsResponse get_session_stats = 12;
    PublishTranscriptionResponse publish_transcription = 13;
    PublishSipDtmfResponse publish_sip_dtmf = 14;

    // Track
    CreateVideoTrackResponse create_video_track = 15;
    CreateAudioTrackResponse create_audio_track = 16;
    LocalTrackMuteResponse local_track_mute = 17;
    EnableRemoteTrackResponse enable_remote_track = 18;
    GetStatsResponse get_stats = 19;

    // Video
    NewVideoStreamResponse new_video_stream = 20;
    NewVideoSourceResponse new_video_source = 21;
    CaptureVideoFrameResponse capture_video_frame = 22;
    VideoConvertResponse video_convert = 23;
    VideoStreamFromParticipantResponse video_stream_from_participant = 24;

    // Audio
    NewAudioStreamResponse new_audio_stream = 25;
    NewAudioSourceResponse new_audio_source = 26;
    CaptureAudioFrameResponse capture_audio_frame = 27;
    ClearAudioBufferResponse clear_audio_buffer = 28;
    NewAudioResamplerResponse new_audio_resampler = 29;
    RemixAndResampleResponse remix_and_resample = 30;
    AudioStreamFromParticipantResponse audio_stream_from_participant = 31;
    E2eeResponse e2ee = 32;
    NewSoxResamplerResponse new_sox_resampler = 33;
    PushSoxResamplerResponse push_sox_resampler = 34;
    FlushSoxResamplerResponse flush_sox_resampler = 35;

<<<<<<< HEAD
    // RPC
    PerformRpcResponse perform_rpc = 36;
    RegisterRpcMethodResponse register_rpc_method = 37;
    UnregisterRpcMethodResponse unregister_rpc_method = 38;
    RpcMethodInvocationResponseResponse rpc_method_invocation_response = 39;
=======
    SendChatMessageResponse send_chat_message = 36;
>>>>>>> 7044ba5a
  }
}

// To minimize complexity, participant events are not included in the protocol.
// It is easily deducible from the room events and it turned out that is is easier to implement
// on the ffi client side.
message FfiEvent {
  oneof message {
    RoomEvent room_event = 1;
    TrackEvent track_event = 2;
    VideoStreamEvent video_stream_event = 3;
    AudioStreamEvent audio_stream_event = 4;
    ConnectCallback connect = 5;
    DisconnectCallback disconnect = 7;
    DisposeCallback dispose = 8;
    PublishTrackCallback publish_track = 9;
    UnpublishTrackCallback unpublish_track = 10;
    PublishDataCallback publish_data = 11;
    PublishTranscriptionCallback publish_transcription = 12;
    CaptureAudioFrameCallback capture_audio_frame = 13;
    SetLocalMetadataCallback set_local_metadata = 14;
    SetLocalNameCallback set_local_name = 15;
    SetLocalAttributesCallback set_local_attributes = 16;
    GetStatsCallback get_stats = 17;
    LogBatch logs = 18;
    GetSessionStatsCallback get_session_stats = 19;
    Panic panic = 20;
    PublishSipDtmfCallback publish_sip_dtmf = 21;
<<<<<<< HEAD
    PerformRpcCallback perform_rpc = 22;
    RegisterRpcMethodCallback register_rpc_method = 23;
    UnregisterRpcMethodCallback unregister_rpc_method = 24;
    RpcMethodInvocationEvent rpc_method_invocation = 25;
    RpcMethodInvocationResponseCallback rpc_method_invocation_response = 26;
=======
    SendChatMessageCallback chat_message = 22;
>>>>>>> 7044ba5a
  }
}

// Stop all rooms synchronously (Do we need async here?).
// e.g: This is used for the Unity Editor after each assemblies reload.
// TODO(theomonnom): Implement a debug mode where we can find all leaked handles?
message DisposeRequest {
  bool async = 1;
}
message DisposeResponse {
  optional uint64 async_id = 1; // None if sync
}

message DisposeCallback {
  uint64 async_id = 1;
}

enum LogLevel {
  LOG_ERROR = 0;
  LOG_WARN = 1;
  LOG_INFO = 2;
  LOG_DEBUG = 3;
  LOG_TRACE = 4;
}

message LogRecord {
  LogLevel level = 1;
  string target = 2; // e.g "livekit", "libwebrtc", "tokio-tungstenite", etc...
  optional string module_path = 3;
  optional string file = 4;
  optional uint32 line = 5;
  string message = 6;
}

message LogBatch {
  repeated LogRecord records = 1;
}

message Panic {
  string message = 1;
}

// TODO(theomonnom): Debug messages (Print handles).


<|MERGE_RESOLUTION|>--- conflicted
+++ resolved
@@ -98,17 +98,14 @@
     NewSoxResamplerRequest new_sox_resampler = 33;
     PushSoxResamplerRequest push_sox_resampler = 34;
     FlushSoxResamplerRequest flush_sox_resampler = 35;
-
-<<<<<<< HEAD
-    // RPC
-    PerformRpcRequest perform_rpc = 36;
-    RegisterRpcMethodRequest register_rpc_method = 37;
-    UnregisterRpcMethodRequest unregister_rpc_method = 38;
-    RpcMethodInvocationResponseRequest rpc_method_invocation_response = 39;
-=======
     SendChatMessageRequest send_chat_message = 36;
     EditChatMessageRequest edit_chat_message = 37;
->>>>>>> 7044ba5a
+
+    // RPC
+    PerformRpcRequest perform_rpc = 38;
+    RegisterRpcMethodRequest register_rpc_method = 39;
+    UnregisterRpcMethodRequest unregister_rpc_method = 40;
+    RpcMethodInvocationResponseRequest rpc_method_invocation_response = 41;
   }
 }
 
@@ -157,16 +154,12 @@
     NewSoxResamplerResponse new_sox_resampler = 33;
     PushSoxResamplerResponse push_sox_resampler = 34;
     FlushSoxResamplerResponse flush_sox_resampler = 35;
-
-<<<<<<< HEAD
+    SendChatMessageResponse send_chat_message = 36;
     // RPC
-    PerformRpcResponse perform_rpc = 36;
-    RegisterRpcMethodResponse register_rpc_method = 37;
-    UnregisterRpcMethodResponse unregister_rpc_method = 38;
-    RpcMethodInvocationResponseResponse rpc_method_invocation_response = 39;
-=======
-    SendChatMessageResponse send_chat_message = 36;
->>>>>>> 7044ba5a
+    PerformRpcResponse perform_rpc = 37;
+    RegisterRpcMethodResponse register_rpc_method = 38;
+    UnregisterRpcMethodResponse unregister_rpc_method = 39;
+    RpcMethodInvocationResponseResponse rpc_method_invocation_response = 40;
   }
 }
 
@@ -195,15 +188,12 @@
     GetSessionStatsCallback get_session_stats = 19;
     Panic panic = 20;
     PublishSipDtmfCallback publish_sip_dtmf = 21;
-<<<<<<< HEAD
-    PerformRpcCallback perform_rpc = 22;
-    RegisterRpcMethodCallback register_rpc_method = 23;
-    UnregisterRpcMethodCallback unregister_rpc_method = 24;
-    RpcMethodInvocationEvent rpc_method_invocation = 25;
-    RpcMethodInvocationResponseCallback rpc_method_invocation_response = 26;
-=======
-    SendChatMessageCallback chat_message = 22;
->>>>>>> 7044ba5a
+    SendChatMessageCallback send_chat_message = 22;
+    PerformRpcCallback perform_rpc = 23;
+    RegisterRpcMethodCallback register_rpc_method = 24;
+    UnregisterRpcMethodCallback unregister_rpc_method = 25;
+    RpcMethodInvocationEvent rpc_method_invocation = 26;
+    RpcMethodInvocationResponseCallback rpc_method_invocation_response = 27;
   }
 }
 
