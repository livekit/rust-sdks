// Copyright 2023 LiveKit, Inc.
//
// Licensed under the Apache License, Version 2.0 (the "License");
// you may not use this file except in compliance with the License.
// You may obtain a copy of the License at
//
//     http://www.apache.org/licenses/LICENSE-2.0
//
// Unless required by applicable law or agreed to in writing, software
// distributed under the License is distributed on an "AS IS" BASIS,
// WITHOUT WARRANTIES OR CONDITIONS OF ANY KIND, either express or implied.
// See the License for the specific language governing permissions and
// limitations under the License.

syntax = "proto3";

package livekit.proto;
option csharp_namespace = "LiveKit.Proto";

// import "handle.proto";
import "e2ee.proto";
import "track.proto";
import "room.proto";
import "video_frame.proto";
import "audio_frame.proto";

// **How is the livekit-ffi working:
// We refer as the ffi server the Rust server that is running the LiveKit client implementation, and we
// refer as the ffi client the foreign language that commumicates with the ffi server. (e.g Python SDK, Unity SDK, etc...)
//
// We expose the Rust client implementation of livekit using the protocol defined here.
// Everything starts with a FfiRequest, which is a oneof message that contains all the possible
// requests that can be made to the ffi server.
// The server will then respond with a FfiResponse, which is also a oneof message that contains
// all the possible responses.
// The first request sent to the server must be an InitializeRequest, which contains the a pointer
// to the callback function that will be used to send events and async responses to the ffi client.
// (e.g participant joined, track published, etc...)
//
// **Useful things know when collaborating on the protocol:**
// Everything is subject to discussion and change :-)
//
// - The ffi client implementation must never forget to correctly dispose all the owned handles
//   that it receives from the server.
//
// Therefore, the ffi client is easier to implement if there is less handles to manage.
// 
// - We are mainly using FfiHandle on info messages (e.g: RoomInfo, TrackInfo, etc...)
//   For this reason, info are only sent once, at creation (We're not using them for updates, we can infer them from
//   events on the client implementation).
//   e.g: set speaking to true when we receive a ActiveSpeakerChanged event.

// This is the input of livekit_ffi_request function
// We always expect a response (FFIResponse, even if it's empty)
message FfiRequest {
  oneof message {
    DisposeRequest dispose = 2;

    // Room
    ConnectRequest connect = 3;
    DisconnectRequest disconnect = 4;
    PublishTrackRequest publish_track = 5;
    UnpublishTrackRequest unpublish_track = 6;
    PublishDataRequest publish_data = 7;
    SetSubscribedRequest set_subscribed = 8;
    SetLocalMetadataRequest set_local_metadata = 9;
    SetLocalNameRequest set_local_name = 10;
    SetLocalAttributesRequest set_local_attributes = 11;
    GetSessionStatsRequest get_session_stats = 12;
    PublishTranscriptionRequest publish_transcription = 13;
    PublishSipDtmfRequest publish_sip_dtmf = 14;

    // Track
    CreateVideoTrackRequest create_video_track = 15;
    CreateAudioTrackRequest create_audio_track = 16;
    LocalTrackMuteRequest local_track_mute = 17;
    EnableRemoteTrackRequest enable_remote_track = 18;
    GetStatsRequest get_stats = 19;

    // Video
<<<<<<< HEAD
    NewVideoStreamRequest new_video_stream = 18;
    NewVideoSourceRequest new_video_source = 19;
    CaptureVideoFrameRequest capture_video_frame = 20;
    VideoConvertRequest video_convert = 21;
    VideoStreamFromParticipantRequest video_stream_from_participant = 22;

    // Audio
    NewAudioStreamRequest new_audio_stream = 23;
    NewAudioSourceRequest new_audio_source = 24;
    CaptureAudioFrameRequest capture_audio_frame = 25;
    NewAudioResamplerRequest new_audio_resampler = 26;
    RemixAndResampleRequest remix_and_resample = 27;
    E2eeRequest e2ee = 28;
    AudioStreamFromParticipantRequest audio_stream_from_participant = 29;
=======
    NewVideoStreamRequest new_video_stream = 20;
    NewVideoSourceRequest new_video_source = 21;
    CaptureVideoFrameRequest capture_video_frame = 22;
    VideoConvertRequest video_convert = 23;

    // Audio
    NewAudioStreamRequest new_audio_stream = 24;
    NewAudioSourceRequest new_audio_source = 25;
    CaptureAudioFrameRequest capture_audio_frame = 26;
    NewAudioResamplerRequest new_audio_resampler = 27;
    RemixAndResampleRequest remix_and_resample = 28;
  
    E2eeRequest e2ee = 29;
>>>>>>> c9770cc8
  }
}

// This is the output of livekit_ffi_request function.
message FfiResponse {
  oneof message {
    DisposeResponse dispose = 2;

    // Room
    ConnectResponse connect = 3;
    DisconnectResponse disconnect = 4;
    PublishTrackResponse publish_track = 5;
    UnpublishTrackResponse unpublish_track = 6;
    PublishDataResponse publish_data = 7;
    SetSubscribedResponse set_subscribed = 8;
    SetLocalMetadataResponse set_local_metadata = 9;
    SetLocalNameResponse set_local_name = 10;
    SetLocalAttributesResponse set_local_attributes = 11;
    GetSessionStatsResponse get_session_stats = 12;
    PublishTranscriptionResponse publish_transcription = 13;
    PublishSipDtmfResponse publish_sip_dtmf = 14;

    // Track
    CreateVideoTrackResponse create_video_track = 15;
    CreateAudioTrackResponse create_audio_track = 16;
    LocalTrackMuteResponse local_track_mute = 17;
    EnableRemoteTrackResponse enable_remote_track = 18;
    GetStatsResponse get_stats = 19;

    // Video
<<<<<<< HEAD
    NewVideoStreamResponse new_video_stream = 18;
    NewVideoSourceResponse new_video_source = 19;
    CaptureVideoFrameResponse capture_video_frame = 20;
    VideoConvertResponse video_convert = 21;
    VideoStreamFromParticipantResponse video_stream_from_participant = 22;

    // Audio
    NewAudioStreamResponse new_audio_stream = 23;
    NewAudioSourceResponse new_audio_source = 24;
    CaptureAudioFrameResponse capture_audio_frame = 25;
    NewAudioResamplerResponse new_audio_resampler = 26;
    RemixAndResampleResponse remix_and_resample = 27;
    AudioStreamFromParticipantResponse audio_stream_from_participant = 28;

=======
    NewVideoStreamResponse new_video_stream = 20;
    NewVideoSourceResponse new_video_source = 21;
    CaptureVideoFrameResponse capture_video_frame = 22;
    VideoConvertResponse video_convert = 23;

    // Audio
    NewAudioStreamResponse new_audio_stream = 24;
    NewAudioSourceResponse new_audio_source = 25;
    CaptureAudioFrameResponse capture_audio_frame = 26;
    NewAudioResamplerResponse new_audio_resampler = 27;
    RemixAndResampleResponse remix_and_resample = 28;
>>>>>>> c9770cc8
    E2eeResponse e2ee = 29;
  }
}

// To minimize complexity, participant events are not included in the protocol.
// It is easily deducible from the room events and it turned out that is is easier to implement
// on the ffi client side.
message FfiEvent {
  oneof message {
    RoomEvent room_event = 1;
    TrackEvent track_event = 2;
    VideoStreamEvent video_stream_event = 3;
    AudioStreamEvent audio_stream_event = 4;
    ConnectCallback connect = 5;
    DisconnectCallback disconnect = 7;
    DisposeCallback dispose = 8;
    PublishTrackCallback publish_track = 9;
    UnpublishTrackCallback unpublish_track = 10;
    PublishDataCallback publish_data = 11;
    PublishTranscriptionCallback publish_transcription = 12;
    CaptureAudioFrameCallback capture_audio_frame = 13;
    SetLocalMetadataCallback set_local_metadata = 14;
    SetLocalNameCallback set_local_name = 15;
    SetLocalAttributesCallback set_local_attributes = 16;
    GetStatsCallback get_stats = 17;
    LogBatch logs = 18;
    GetSessionStatsCallback get_session_stats = 19;
    Panic panic = 20;
    PublishSipDtmfCallback publish_sip_dtmf = 21;
  }
}

// Stop all rooms synchronously (Do we need async here?).
// e.g: This is used for the Unity Editor after each assemblies reload.
// TODO(theomonnom): Implement a debug mode where we can find all leaked handles?
message DisposeRequest {
  bool async = 1;
}
message DisposeResponse {
  optional uint64 async_id = 1; // None if sync
}

message DisposeCallback {
  uint64 async_id = 1;
}

enum LogLevel {
  LOG_ERROR = 0;
  LOG_WARN = 1;
  LOG_INFO = 2;
  LOG_DEBUG = 3;
  LOG_TRACE = 4;
}

message LogRecord {
  LogLevel level = 1;
  string target = 2; // e.g "livekit", "libwebrtc", "tokio-tungstenite", etc...
  optional string module_path = 3;
  optional string file = 4;
  optional uint32 line = 5;
  string message = 6;
}

message LogBatch {
  repeated LogRecord records = 1;
}

message Panic {
  string message = 1;
}

// TODO(theomonnom): Debug messages (Print handles).


<|MERGE_RESOLUTION|>--- conflicted
+++ resolved
@@ -78,36 +78,20 @@
     GetStatsRequest get_stats = 19;
 
     // Video
-<<<<<<< HEAD
-    NewVideoStreamRequest new_video_stream = 18;
-    NewVideoSourceRequest new_video_source = 19;
-    CaptureVideoFrameRequest capture_video_frame = 20;
-    VideoConvertRequest video_convert = 21;
-    VideoStreamFromParticipantRequest video_stream_from_participant = 22;
-
-    // Audio
-    NewAudioStreamRequest new_audio_stream = 23;
-    NewAudioSourceRequest new_audio_source = 24;
-    CaptureAudioFrameRequest capture_audio_frame = 25;
-    NewAudioResamplerRequest new_audio_resampler = 26;
-    RemixAndResampleRequest remix_and_resample = 27;
-    E2eeRequest e2ee = 28;
-    AudioStreamFromParticipantRequest audio_stream_from_participant = 29;
-=======
     NewVideoStreamRequest new_video_stream = 20;
     NewVideoSourceRequest new_video_source = 21;
     CaptureVideoFrameRequest capture_video_frame = 22;
     VideoConvertRequest video_convert = 23;
+    VideoStreamFromParticipantRequest video_stream_from_participant = 24;
 
     // Audio
-    NewAudioStreamRequest new_audio_stream = 24;
-    NewAudioSourceRequest new_audio_source = 25;
-    CaptureAudioFrameRequest capture_audio_frame = 26;
-    NewAudioResamplerRequest new_audio_resampler = 27;
-    RemixAndResampleRequest remix_and_resample = 28;
-  
-    E2eeRequest e2ee = 29;
->>>>>>> c9770cc8
+    NewAudioStreamRequest new_audio_stream = 25;
+    NewAudioSourceRequest new_audio_source = 26;
+    CaptureAudioFrameRequest capture_audio_frame = 27;
+    NewAudioResamplerRequest new_audio_resampler = 28;
+    RemixAndResampleRequest remix_and_resample = 29;
+    E2eeRequest e2ee = 30;
+    AudioStreamFromParticipantRequest audio_stream_from_participant = 31;
   }
 }
 
@@ -138,35 +122,20 @@
     GetStatsResponse get_stats = 19;
 
     // Video
-<<<<<<< HEAD
-    NewVideoStreamResponse new_video_stream = 18;
-    NewVideoSourceResponse new_video_source = 19;
-    CaptureVideoFrameResponse capture_video_frame = 20;
-    VideoConvertResponse video_convert = 21;
-    VideoStreamFromParticipantResponse video_stream_from_participant = 22;
-
-    // Audio
-    NewAudioStreamResponse new_audio_stream = 23;
-    NewAudioSourceResponse new_audio_source = 24;
-    CaptureAudioFrameResponse capture_audio_frame = 25;
-    NewAudioResamplerResponse new_audio_resampler = 26;
-    RemixAndResampleResponse remix_and_resample = 27;
-    AudioStreamFromParticipantResponse audio_stream_from_participant = 28;
-
-=======
     NewVideoStreamResponse new_video_stream = 20;
     NewVideoSourceResponse new_video_source = 21;
     CaptureVideoFrameResponse capture_video_frame = 22;
     VideoConvertResponse video_convert = 23;
+    VideoStreamFromParticipantResponse video_stream_from_participant = 24;
 
     // Audio
-    NewAudioStreamResponse new_audio_stream = 24;
-    NewAudioSourceResponse new_audio_source = 25;
-    CaptureAudioFrameResponse capture_audio_frame = 26;
-    NewAudioResamplerResponse new_audio_resampler = 27;
-    RemixAndResampleResponse remix_and_resample = 28;
->>>>>>> c9770cc8
-    E2eeResponse e2ee = 29;
+    NewAudioStreamResponse new_audio_stream = 25;
+    NewAudioSourceResponse new_audio_source = 26;
+    CaptureAudioFrameResponse capture_audio_frame = 27;
+    NewAudioResamplerResponse new_audio_resampler = 28;
+    RemixAndResampleResponse remix_and_resample = 29;
+    AudioStreamFromParticipantResponse audio_stream_from_participant = 30;
+    E2eeResponse e2ee = 31;
   }
 }
 
