--- conflicted
+++ resolved
@@ -369,11 +369,8 @@
     ChatMessageReceived chat_message = 29;
     DataStreamHeaderReceived stream_header_received = 30;
     DataStreamChunkReceived stream_chunk_received = 31;
-<<<<<<< HEAD
-    DataChannelBufferedAmountLowThresholdChanged data_channel_low_threshold_changed = 32;
-=======
     DataStreamTrailerReceived stream_trailer_received = 32;
->>>>>>> 50cb059c
+    DataChannelBufferedAmountLowThresholdChanged data_channel_low_threshold_changed = 33;
   }
 }
 
