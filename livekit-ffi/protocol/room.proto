--- conflicted
+++ resolved
@@ -316,39 +316,6 @@
   KIND_RELIABLE = 1;
 }
 
-<<<<<<< HEAD
-enum DisconnectReason {
-  UNKNOWN_REASON = 0;
-  // the client initiated the disconnect
-  CLIENT_INITIATED = 1;
-  // another participant with the same identity has joined the room
-  DUPLICATE_IDENTITY = 2;
-  // the server instance is shutting down
-  SERVER_SHUTDOWN = 3;
-  // RoomService.RemoveParticipant was called
-  PARTICIPANT_REMOVED = 4;
-  // RoomService.DeleteRoom was called
-  ROOM_DELETED = 5;
-  // the client is attempting to resume a session, but server is not aware of it
-  STATE_MISMATCH = 6;
-  // client was unable to connect fully
-  JOIN_FAILURE = 7;
-  // Cloud-only, the server requested Participant to migrate the connection elsewhere
-  MIGRATION = 8;
-  // the signal websocket was closed unexpectedly
-  SIGNAL_CLOSE = 9;
-  // the room was closed, due to all Standard and Ingress participants having left
-  ROOM_CLOSED = 10;
-  /// SIP callee did not respond in time
-  UserUnavailable = 11;
-  /// SIP callee rejected the call (busy)
-  UserRejected = 12;
-  /// SIP protocol failure or unexpected response
-  SipTrunkFailure = 13;
-}
-
-=======
->>>>>>> a5ef23e7
 message TranscriptionSegment {
   required string id = 1;
   required string text = 2;
