--- conflicted
+++ resolved
@@ -637,7 +637,11 @@
   optional string error = 2;
 }
 
-<<<<<<< HEAD
+message SendStreamTrailerCallback {
+  required uint64 async_id = 1;
+  optional string error = 2;
+}
+
 message GetDataChannelBufferedAmountLowThresholdRequest {
   required uint64 local_participant_handle = 1;
   required DataPacketKind kind = 2;
@@ -654,9 +658,4 @@
 }
 
 message SetDataChannelBufferedAmountLowThresholdResponse {
-=======
-message SendStreamTrailerCallback {
-  required uint64 async_id = 1;
-  optional string error = 2;
->>>>>>> b2a3a271
 }