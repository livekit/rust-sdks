[package]
name = "livekit"
version = "0.7.0"
edition = "2021"
license = "Apache-2.0"
description = "Rust Client SDK for LiveKit"
repository = "https://github.com/livekit/rust-sdks"

[features]
# By default ws TLS is not enabled
default = ["tokio"]

async = ["livekit-api/signal-client-async"]
tokio = ["livekit-api/signal-client-tokio"]
dispatcher = ["livekit-api/signal-client-dispatcher"]


# Note that the following features only change the behavior of tokio-tungstenite.
# It doesn't change the behavior of libwebrtc/webrtc-sys
native-tls = ["livekit-api/native-tls"]
native-tls-vendored = ["livekit-api/native-tls-vendored"]
rustls-tls-native-roots = ["livekit-api/rustls-tls-native-roots"]
rustls-tls-webpki-roots = ["livekit-api/rustls-tls-webpki-roots"]
__rustls-tls = ["livekit-api/__rustls-tls"]

# internal features (used by livekit-ffi)
__lk-internal = []

[dependencies]
<<<<<<< HEAD
livekit-runtime = { path = "../livekit-runtime", version = "0.3" }
livekit-api = { path = "../livekit-api", version = "0.4.1" }
libwebrtc = { path = "../libwebrtc", version = "0.3.7" }
livekit-protocol = { path = "../livekit-protocol", version = "0.3.6" }
=======
livekit-runtime = { workspace = true, default-features = false }
livekit-api = { workspace = true, default-features = false }
libwebrtc = { workspace = true }
livekit-protocol = { workspace = true }
>>>>>>> 21bdee20
prost = "0.12"
serde = { version = "1", features = ["derive"] }
serde_json = "1.0"
tokio = { version = "1", default-features = false, features = ["sync", "macros"] }
parking_lot = { version = "0.12" }
futures-util = { version = "0.3", default-features = false, features = ["sink"] }
thiserror = "1.0"
lazy_static = "1.4"
log = "0.4"
chrono = "0.4.38"
semver = "1.0"<|MERGE_RESOLUTION|>--- conflicted
+++ resolved
@@ -27,17 +27,10 @@
 __lk-internal = []
 
 [dependencies]
-<<<<<<< HEAD
-livekit-runtime = { path = "../livekit-runtime", version = "0.3" }
-livekit-api = { path = "../livekit-api", version = "0.4.1" }
-libwebrtc = { path = "../libwebrtc", version = "0.3.7" }
-livekit-protocol = { path = "../livekit-protocol", version = "0.3.6" }
-=======
-livekit-runtime = { workspace = true, default-features = false }
-livekit-api = { workspace = true, default-features = false }
-libwebrtc = { workspace = true }
-livekit-protocol = { workspace = true }
->>>>>>> 21bdee20
+livekit-runtime.workspace = true
+livekit-api.workspace = true
+libwebrtc.workspace = true
+livekit-protocol.workspace = true
 prost = "0.12"
 serde = { version = "1", features = ["derive"] }
 serde_json = "1.0"
