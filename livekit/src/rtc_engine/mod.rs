// Copyright 2023 LiveKit, Inc.
//
// Licensed under the Apache License, Version 2.0 (the "License");
// you may not use this file except in compliance with the License.
// You may obtain a copy of the License at
//
//     http://www.apache.org/licenses/LICENSE-2.0
//
// Unless required by applicable law or agreed to in writing, software
// distributed under the License is distributed on an "AS IS" BASIS,
// WITHOUT WARRANTIES OR CONDITIONS OF ANY KIND, either express or implied.
// See the License for the specific language governing permissions and
// limitations under the License.

use std::{borrow::Cow, fmt::Debug, sync::Arc, time::Duration};

use libwebrtc::prelude::*;
use livekit_api::signal_client::{SignalError, SignalOptions};
use livekit_protocol as proto;
use livekit_runtime::{interval, Interval, JoinHandle};
use parking_lot::{RwLock, RwLockReadGuard};
use thiserror::Error;
use tokio::sync::{
    mpsc, oneshot, Mutex as AsyncMutex, Notify, RwLock as AsyncRwLock,
    RwLockReadGuard as AsyncRwLockReadGuard,
};

pub use self::rtc_session::SessionStats;
use crate::prelude::ParticipantIdentity;
use crate::{
    id::ParticipantSid,
    options::TrackPublishOptions,
    prelude::LocalTrack,
    room::DisconnectReason,
    rtc_engine::{
        lk_runtime::LkRuntime,
        rtc_session::{RtcSession, SessionEvent, SessionEvents},
    },
    DataPacketKind,
};
use crate::{ChatMessage, TranscriptionSegment};

pub mod lk_runtime;
mod peer_transport;
mod rtc_events;
mod rtc_session;

pub(crate) type EngineEmitter = mpsc::UnboundedSender<EngineEvent>;
pub(crate) type EngineEvents = mpsc::UnboundedReceiver<EngineEvent>;
pub(crate) type EngineResult<T> = Result<T, EngineError>;

pub const RECONNECT_ATTEMPTS: u32 = 10;
pub const RECONNECT_INTERVAL: Duration = Duration::from_secs(5);

#[derive(Debug, Clone, Copy, Eq, PartialEq)]
pub enum SimulateScenario {
    SignalReconnect,
    Speaker,
    NodeFailure,
    ServerLeave,
    Migration,
    ForceTcp,
    ForceTls,
}

#[derive(Error, Debug)]
pub enum EngineError {
    #[error("signal failure: {0}")]
    Signal(#[from] SignalError),
    #[error("internal webrtc failure")]
    Rtc(#[from] RtcError),
    #[error("connection error: {0}")]
    Connection(Cow<'static, str>), // Connectivity issues (Failed to connect/reconnect)
    #[error("internal error: {0}")]
    Internal(Cow<'static, str>), // Unexpected error, generally we can't recover
}

#[derive(Default, Debug, Clone)]
pub struct EngineOptions {
    pub rtc_config: RtcConfiguration,
    pub signal_options: SignalOptions,
    pub join_retries: u32,
}

#[derive(Debug)]
pub enum EngineEvent {
    ParticipantUpdate {
        updates: Vec<proto::ParticipantInfo>,
    },
    MediaTrack {
        track: MediaStreamTrack,
        stream: MediaStream,
        transceiver: RtpTransceiver,
    },
    Data {
        participant_sid: Option<ParticipantSid>,
        participant_identity: Option<ParticipantIdentity>,
        payload: Vec<u8>,
        topic: Option<String>,
        kind: DataPacketKind,
    },
    ChatMessage {
        participant_identity: ParticipantIdentity,
        message: ChatMessage,
    },
    Transcription {
        participant_identity: ParticipantIdentity,
        track_sid: String,
        segments: Vec<TranscriptionSegment>,
    },
    SipDTMF {
        participant_identity: Option<ParticipantIdentity>,
        code: u32,
        digit: Option<String>,
    },
    RpcRequest {
        caller_identity: Option<ParticipantIdentity>,
        request_id: String,
        method: String,
        payload: String,
        response_timeout_ms: u32,
        version: u32,
    },
    RpcResponse {
        request_id: String,
        payload: Option<String>,
        error: Option<proto::RpcError>,
    },
    RpcAck {
        request_id: String,
    },
    SpeakersChanged {
        speakers: Vec<proto::SpeakerInfo>,
    },
    ConnectionQuality {
        updates: Vec<proto::ConnectionQualityInfo>,
    },
    RoomUpdate {
        room: proto::Room,
    },
    /// The following events are used to notify the room about the reconnection state
    /// Since the room needs to also sync state in a good timing with the server.
    /// We synchronize the state with a one-shot channel.
    Resuming(oneshot::Sender<()>),
    Resumed(oneshot::Sender<()>),
    SignalResumed {
        reconnect_response: proto::ReconnectResponse,
        tx: oneshot::Sender<()>,
    },
    Restarting(oneshot::Sender<()>),
    Restarted(oneshot::Sender<()>),
    SignalRestarted {
        join_response: proto::JoinResponse,
        tx: oneshot::Sender<()>,
    },
    Disconnected {
        reason: DisconnectReason,
    },
    LocalTrackSubscribed {
        track_sid: String,
    },
}

/// Represents a running RtcSession with the ability to close the session
/// and the engine_task
#[derive(Debug)]
struct EngineHandle {
    session: Arc<RtcSession>,
    closed: bool,
    reconnecting: bool,
    can_reconnect: bool,

    // If full_reconnect is true, the next attempt will not try to resume
    // and will instead do a full reconnect
    full_reconnect: bool,
    engine_task: Option<(JoinHandle<()>, oneshot::Sender<()>)>,
}

struct EngineInner {
    // Keep a strong reference to LkRuntime to avoid creating a new RtcRuntime or PeerConnection
    // factory accross multiple Rtc sessions
    #[allow(dead_code)]
    lk_runtime: Arc<LkRuntime>,
    engine_tx: EngineEmitter,
    options: EngineOptions,

    close_notifier: Arc<Notify>,
    running_handle: RwLock<EngineHandle>,

    // The lock is write guarded for the whole reconnection time.
    // We can simply wait for reconnection by trying to acquire a read lock.
    // (This also prevents new reconnection to happens if a read guard is still held)
    reconnecting_lock: AsyncRwLock<()>,
    reconnecting_interval: AsyncMutex<Interval>,
}

pub struct RtcEngine {
    inner: Arc<EngineInner>,
}

impl Debug for RtcEngine {
    fn fmt(&self, f: &mut std::fmt::Formatter<'_>) -> std::fmt::Result {
        f.debug_struct("RtcEngine").finish()
    }
}

impl RtcEngine {
    pub async fn connect(
        url: &str,
        token: &str,
        options: EngineOptions,
    ) -> EngineResult<(Self, proto::JoinResponse, EngineEvents)> {
        let (inner, join_response, engine_events) =
            EngineInner::connect(url, token, options).await?;
        Ok((Self { inner }, join_response, engine_events))
    }

    pub async fn close(&self, reason: DisconnectReason) {
        self.inner.close(reason).await
    }

    pub async fn publish_data(
        &self,
        data: &proto::DataPacket,
        kind: DataPacketKind,
    ) -> EngineResult<()> {
        let (session, _r_lock) = {
            let (handle, _r_lock) = self.inner.wait_reconnection().await?;
            (handle.session.clone(), _r_lock)
        };

        session.publish_data(data, kind).await
    }

    pub async fn simulate_scenario(&self, scenario: SimulateScenario) -> EngineResult<()> {
        let (session, _r_lock) = {
            let (handle, _r_lock) = self.inner.wait_reconnection().await?;
            (handle.session.clone(), _r_lock)
        };
        session.simulate_scenario(scenario).await
    }

    pub async fn add_track(&self, req: proto::AddTrackRequest) -> EngineResult<proto::TrackInfo> {
        let (session, _r_lock) = {
            let (handle, _r_lock) = self.inner.wait_reconnection().await?;
            (handle.session.clone(), _r_lock)
        };
        session.add_track(req).await
    }

    pub fn remove_track(&self, sender: RtpSender) -> EngineResult<()> {
        // We don't need to wait for the reconnection
        let session = self.inner.running_handle.read().session.clone();
        session.remove_track(sender) // TODO(theomonnom): Ignore errors where this
                                     // RtpSender is bound to the old session. (Can
                                     // happen on bad timing and it is safe to ignore)
    }

    pub async fn mute_track(&self, req: proto::MuteTrackRequest) -> EngineResult<()> {
        let (session, _r_lock) = {
            let (handle, _r_lock) = self.inner.wait_reconnection().await?;
            (handle.session.clone(), _r_lock)
        };
        session.mute_track(req).await
    }

    pub async fn create_sender(
        &self,
        track: LocalTrack,
        options: TrackPublishOptions,
        encodings: Vec<RtpEncodingParameters>,
    ) -> EngineResult<RtpTransceiver> {
        // When creating a new RtpSender, make sure we're always using the latest session
        let (session, _r_lock) = {
            let (handle, _r_lock) = self.inner.wait_reconnection().await?;
            (handle.session.clone(), _r_lock)
        };

        session.create_sender(track, options, encodings).await
    }

    pub fn publisher_negotiation_needed(&self) {
        let inner = self.inner.clone();
        livekit_runtime::spawn(async move {
            if let Ok((handle, _)) = inner.wait_reconnection().await {
                handle.session.publisher_negotiation_needed()
            }
        });
    }

    pub async fn send_request(&self, msg: proto::signal_request::Message) {
        // Getting the current session is OK to do without waiting for reconnection
        // SignalClient will attempt to queue the message if the session is not connected
        // Also on full_reconnect, every message is OK to ignore (Since this is another RtcSession)
        let session = self.inner.running_handle.read().session.clone();
        session.signal_client().send(msg).await // Returns () and automatically queues the message
                                                // on fail
    }

    pub async fn get_response(&self, request_id: u32) -> proto::RequestResponse {
        let session = self.inner.running_handle.read().session.clone();
        session.get_response(request_id).await
    }

    pub async fn get_stats(&self) -> EngineResult<SessionStats> {
        let session = self.inner.running_handle.read().session.clone();
        session.get_stats().await
    }

    pub fn session(&self) -> Arc<RtcSession> {
        self.inner.running_handle.read().session.clone()
    }
}

impl EngineInner {
    async fn connect(
        url: &str,
        token: &str,
        options: EngineOptions,
    ) -> EngineResult<(Arc<Self>, proto::JoinResponse, EngineEvents)> {
        let lk_runtime = LkRuntime::instance();
        let max_retries = options.join_retries;

        let try_connect = {
            move || {
                let options = options.clone();
                let lk_runtime = lk_runtime.clone();
                async move {
                    let (session, join_response, session_events) =
                        RtcSession::connect(url, token, options.clone()).await?;
                    session.wait_pc_connection().await?;

                    let (engine_tx, engine_rx) = mpsc::unbounded_channel();
                    let inner = Arc::new(Self {
                        lk_runtime,
                        engine_tx,
                        close_notifier: Arc::new(Notify::new()),
                        running_handle: RwLock::new(EngineHandle {
                            session: Arc::new(session),
                            closed: false,
                            reconnecting: false,
                            can_reconnect: true,
                            full_reconnect: false,
                            engine_task: None,
                        }),
                        options,
                        reconnecting_lock: AsyncRwLock::default(),
                        reconnecting_interval: AsyncMutex::new(interval(RECONNECT_INTERVAL)),
                    });

                    // Start initial tasks
                    let (close_tx, close_rx) = oneshot::channel();
                    let session_task = livekit_runtime::spawn(Self::engine_task(
                        inner.clone(),
                        session_events,
                        close_rx,
                    ));
                    inner.running_handle.write().engine_task = Some((session_task, close_tx));

                    Ok((inner, join_response, engine_rx))
                }
            }
        };

        let mut last_error = None;
        for i in 0..(max_retries + 1) {
            match try_connect().await {
                Ok(res) => return Ok(res),
                Err(e) => {
                    let attempt_i = i + 1;
                    if i < max_retries {
                        log::warn!(
                            "failed to connect: {:?}, retrying... ({}/{})",
                            e,
                            attempt_i,
                            max_retries
                        );
                    }
                    last_error = Some(e)
                }
            }
        }

        Err(last_error.unwrap())
    }

    async fn engine_task(
        self: Arc<Self>,
        mut session_events: SessionEvents,
        mut close_rx: oneshot::Receiver<()>,
    ) {
        loop {
            tokio::select! {
                Some(event) = session_events.recv() => {
                    let debug = format!("{:?}", event);
                    let inner = self.clone();
                    let (tx, rx) = oneshot::channel();
                    let task = livekit_runtime::spawn(async move {
                        if let Err(err) = inner.on_session_event(event).await {
                            log::error!("failed to handle session event: {:?}", err);
                        }
                        let _ = tx.send(());
                    });

                    // Monitor sync/async blockings
                    tokio::select! {
                        _ = rx => {},
                        _ = livekit_runtime::sleep(Duration::from_secs(10)) => {
                            log::error!("session_event is taking too much time: {}", debug);
                        }
                    }

                    task.await;
                },
                 _ = &mut close_rx => {
                    break;
                }
            }
        }

        log::debug!("engine task closed");
    }

    async fn on_session_event(self: &Arc<Self>, event: SessionEvent) -> EngineResult<()> {
        match event {
            SessionEvent::Close { source, reason, action, retry_now } => {
                match action {
                    proto::leave_request::Action::Resume
                    | proto::leave_request::Action::Reconnect => {
                        log::warn!(
                            "received session close: {:?} {:?} {:?}",
                            source,
                            reason,
                            action
                        );
                        self.reconnection_needed(
                            retry_now,
                            action == proto::leave_request::Action::Reconnect,
                        );
                    }
                    proto::leave_request::Action::Disconnect => {
                        // Disallow reconnection to avoid races
                        let mut running_handle = self.running_handle.write();
                        running_handle.can_reconnect = false;

                        // Spawning a new task because the close function wait for the engine_task to
                        // finish. (So it doesn't make sense to await it here)
                        livekit_runtime::spawn({
                            let inner = self.clone();
                            async move {
                                inner.close(reason).await;
                            }
                        });
                    }
                }
            }
            SessionEvent::Data { participant_sid, participant_identity, payload, topic, kind } => {
                let _ = self.engine_tx.send(EngineEvent::Data {
                    participant_sid,
                    participant_identity,
                    payload,
                    topic,
                    kind,
                });
            }
<<<<<<< HEAD
=======
            SessionEvent::ChatMessage { participant_identity, message } => {
                let _ =
                    self.engine_tx.send(EngineEvent::ChatMessage { participant_identity, message });
            }
            SessionEvent::SipDTMF { participant_identity, code, digit } => {
                let _ =
                    self.engine_tx.send(EngineEvent::SipDTMF { participant_identity, code, digit });
            }
>>>>>>> 7044ba5a
            SessionEvent::Transcription { participant_identity, track_sid, segments } => {
                let _ = self.engine_tx.send(EngineEvent::Transcription {
                    participant_identity,
                    track_sid,
                    segments,
                });
            }
            SessionEvent::SipDTMF { participant_identity, code, digit } => {
                let _ =
                    self.engine_tx.send(EngineEvent::SipDTMF { participant_identity, code, digit });
            }
            SessionEvent::RpcRequest {
                caller_identity,
                request_id,
                method,
                payload,
                response_timeout_ms,
                version,
            } => {
                let _ = self.engine_tx.send(EngineEvent::RpcRequest {
                    caller_identity,
                    request_id,
                    method,
                    payload,
                    response_timeout_ms,
                    version,
                });
            }
            SessionEvent::RpcResponse { request_id, payload, error } => {
                let _ =
                    self.engine_tx.send(EngineEvent::RpcResponse { request_id, payload, error });
            }
            SessionEvent::RpcAck { request_id } => {
                let _ = self.engine_tx.send(EngineEvent::RpcAck { request_id });
            }
            SessionEvent::MediaTrack { track, stream, transceiver } => {
                let _ = self.engine_tx.send(EngineEvent::MediaTrack { track, stream, transceiver });
            }
            SessionEvent::ParticipantUpdate { updates } => {
                let _ = self.engine_tx.send(EngineEvent::ParticipantUpdate { updates });
            }
            SessionEvent::SpeakersChanged { speakers } => {
                let _ = self.engine_tx.send(EngineEvent::SpeakersChanged { speakers });
            }
            SessionEvent::ConnectionQuality { updates } => {
                let _ = self.engine_tx.send(EngineEvent::ConnectionQuality { updates });
            }
            SessionEvent::RoomUpdate { room } => {
                let _ = self.engine_tx.send(EngineEvent::RoomUpdate { room });
            }
            SessionEvent::LocalTrackSubscribed { track_sid } => {
                let _ = self.engine_tx.send(EngineEvent::LocalTrackSubscribed { track_sid });
            }
        }
        Ok(())
    }

    /// Close the engine
    /// the RtcSession is not removed so we can still access stats for e.g
    async fn close(&self, reason: DisconnectReason) {
        let (session, engine_task) = {
            let mut running_handle = self.running_handle.write();
            running_handle.closed = true;

            let session = running_handle.session.clone();
            let engine_task = running_handle.engine_task.take();
            (session, engine_task)
        };

        if let Some((engine_task, close_tx)) = engine_task {
            session.close().await;
            let _ = close_tx.send(());
            let _ = engine_task.await;
            let _ = self.engine_tx.send(EngineEvent::Disconnected { reason });
        }
    }

    /// When waiting for reconnection, it ensures we're always using the latest session.
    async fn wait_reconnection(
        &self,
    ) -> EngineResult<(RwLockReadGuard<EngineHandle>, AsyncRwLockReadGuard<()>)> {
        let r_lock = self.reconnecting_lock.read().await;
        let running_handle = self.running_handle.read();

        if running_handle.closed {
            // Reconnection may have failed
            // TODO(theomonnom): More precise error?
            return Err(EngineError::Connection("engine is closed".into()));
        }

        Ok((running_handle, r_lock))
    }

    /// Start the reconnect task if not already started
    /// Ask to retry directly if `retry_now` is true
    /// Ask for a full reconnect if `full_reconnect` is true
    fn reconnection_needed(self: &Arc<Self>, retry_now: bool, full_reconnect: bool) {
        let mut running_handle = self.running_handle.write();

        if !running_handle.can_reconnect {
            return;
        }

        if running_handle.reconnecting {
            // If we're already reconnecting just update the interval to restart a new attempt
            // ASAP

            running_handle.full_reconnect = full_reconnect;

            if retry_now {
                let inner = self.clone();
                livekit_runtime::spawn(async move {
                    inner.reconnecting_interval.lock().await.reset();
                });
            }

            return;
        }

        running_handle.reconnecting = true;
        running_handle.full_reconnect = full_reconnect;

        livekit_runtime::spawn({
            let inner = self.clone();
            async move {
                // Hold the reconnection lock for the whole reconnection time
                let _r_lock = inner.reconnecting_lock.write().await;
                // The close function can send a signal to cancel the reconnection

                let close_notifier = inner.close_notifier.clone();
                let close_receiver = close_notifier.notified();
                tokio::pin!(close_receiver);

                tokio::select! {
                    _ = &mut close_receiver => {
                        log::debug!("reconnection cancelled");
                        return;
                    }
                    res = inner.reconnect_task() => {
                        if res.is_err() {
                            log::error!("failed to reconnect to the livekit room");
                            inner.close(DisconnectReason::UnknownReason).await;
                        } else {
                            log::info!("RtcEngine successfully recovered")
                        }
                    }
                }

                let mut running_handle = inner.running_handle.write();
                running_handle.reconnecting = false;

                // r_lock is now dropped
            }
        });
    }

    /// Runned every time the PeerConnection or the SignalClient is closed
    /// We first try to resume the connection, if it fails, we start a full reconnect.
    /// NOTE: The reconnect_task must be canncellation safe
    async fn reconnect_task(self: &Arc<Self>) -> EngineResult<()> {
        // Get the latest connection info from the signal_client (including the refreshed token
        // because the initial join token may have expired)
        let (url, token) = {
            let running_handle = self.running_handle.read();
            let signal_client = running_handle.session.signal_client();
            (
                signal_client.url(),
                signal_client.token(), // Refreshed token
            )
        };

        for i in 0..RECONNECT_ATTEMPTS {
            let (is_closed, full_reconnect) = {
                let running_handle = self.running_handle.read();
                (running_handle.closed, running_handle.full_reconnect)
            };

            if is_closed {
                return Err(EngineError::Connection("attempt canncelled, engine is closed".into()));
            }

            if full_reconnect {
                if i == 0 {
                    let (tx, rx) = oneshot::channel();
                    let _ = self.engine_tx.send(EngineEvent::Restarting(tx));
                    let _ = rx.await;
                }

                log::error!("restarting connection... attempt: {}", i);
                if let Err(err) =
                    self.try_restart_connection(&url, &token, self.options.clone()).await
                {
                    log::error!("restarting connection failed: {}", err);
                } else {
                    let (tx, rx) = oneshot::channel();
                    let _ = self.engine_tx.send(EngineEvent::Restarted(tx));
                    let _ = rx.await;
                    return Ok(());
                }
            } else {
                if i == 0 {
                    let (tx, rx) = oneshot::channel();
                    let _ = self.engine_tx.send(EngineEvent::Resuming(tx));
                    let _ = rx.await;
                }

                log::error!("resuming connection... attempt: {}", i);
                if let Err(err) = self.try_resume_connection().await {
                    log::error!("resuming connection failed: {}", err);
                    if !matches!(err, EngineError::Signal(_)) {
                        let mut running_handle = self.running_handle.write();
                        running_handle.full_reconnect = true;
                    }
                } else {
                    let (tx, rx) = oneshot::channel();
                    let _ = self.engine_tx.send(EngineEvent::Resumed(tx));
                    let _ = rx.await;
                    return Ok(());
                }
            }

            self.reconnecting_interval.lock().await.tick().await;
        }

        Err(EngineError::Connection(
            format!("failed to reconnect after {}", RECONNECT_ATTEMPTS).into(),
        ))
    }

    /// Try to recover the connection by doing a full reconnect.
    /// It recreates a new RtcSession (new peer connection, new signal client, new data channels,
    /// etc...)
    async fn try_restart_connection(
        self: &Arc<Self>,
        url: &str,
        token: &str,
        options: EngineOptions,
    ) -> EngineResult<()> {
        // Close the current RtcSession and the current tasks
        let (session, engine_task) = {
            let mut running_handle = self.running_handle.write();
            let session = running_handle.session.clone();
            let engine_task = running_handle.engine_task.take();
            (session, engine_task)
        };

        if let Some((engine_task, close_tx)) = engine_task {
            session.close().await;
            let _ = close_tx.send(());
            let _ = engine_task.await;
        }

        let (new_session, join_response, session_events) =
            RtcSession::connect(url, token, options).await?;

        // On SignalRestarted, the room will try to unpublish the local tracks
        // NOTE: Doing operations that use rtc_session will not use the new one
        let (tx, rx) = oneshot::channel();
        let _ = self.engine_tx.send(EngineEvent::SignalRestarted { join_response, tx });
        let _ = rx.await;

        new_session.wait_pc_connection().await?;

        // Only replace the current session if the new one succeed
        // This is important so we can still use the old session if the new one failed
        // (for example, this is important if we still want to get the stats of the old session)
        // This has the drawback to not being able to use the new session on the SignalRestarted
        // event.
        let mut handle = self.running_handle.write();
        handle.session = Arc::new(new_session);

        let (close_tx, close_rx) = oneshot::channel();
        let task = livekit_runtime::spawn(self.clone().engine_task(session_events, close_rx));
        handle.engine_task = Some((task, close_tx));

        Ok(())
    }

    /// Try to restart the current session
    async fn try_resume_connection(&self) -> EngineResult<()> {
        let session = self.running_handle.read().session.clone();
        let reconnect_response = session.restart().await?;

        let (tx, rx) = oneshot::channel();
        let _ = self.engine_tx.send(EngineEvent::SignalResumed { reconnect_response, tx });

        // With SignalResumed, the room will send a SyncState message to the server
        let _ = rx.await;

        // The publisher offer must be sent AFTER the SyncState message
        session.restart_publisher().await?;
        session.wait_pc_connection().await
    }
}<|MERGE_RESOLUTION|>--- conflicted
+++ resolved
@@ -463,8 +463,6 @@
                     kind,
                 });
             }
-<<<<<<< HEAD
-=======
             SessionEvent::ChatMessage { participant_identity, message } => {
                 let _ =
                     self.engine_tx.send(EngineEvent::ChatMessage { participant_identity, message });
@@ -473,7 +471,6 @@
                 let _ =
                     self.engine_tx.send(EngineEvent::SipDTMF { participant_identity, code, digit });
             }
->>>>>>> 7044ba5a
             SessionEvent::Transcription { participant_identity, track_sid, segments } => {
                 let _ = self.engine_tx.send(EngineEvent::Transcription {
                     participant_identity,
