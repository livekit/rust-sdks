// Copyright 2023 LiveKit, Inc.
//
// Licensed under the Apache License, Version 2.0 (the "License");
// you may not use this file except in compliance with the License.
// You may obtain a copy of the License at
//
//     http://www.apache.org/licenses/LICENSE-2.0
//
// Unless required by applicable law or agreed to in writing, software
// distributed under the License is distributed on an "AS IS" BASIS,
// WITHOUT WARRANTIES OR CONDITIONS OF ANY KIND, either express or implied.
// See the License for the specific language governing permissions and
// limitations under the License.

use std::{borrow::Cow, fmt::Debug, sync::Arc, time::Duration};

use libwebrtc::prelude::*;
use livekit_api::signal_client::{SignalError, SignalOptions};
use livekit_protocol as proto;
use livekit_runtime::{interval, Interval, JoinHandle};
use parking_lot::{RwLock, RwLockReadGuard};
use thiserror::Error;
use tokio::sync::{
    mpsc, oneshot, Mutex as AsyncMutex, Notify, RwLock as AsyncRwLock,
    RwLockReadGuard as AsyncRwLockReadGuard,
};

pub use self::rtc_session::{SessionStats, INITIAL_BUFFERED_AMOUNT_LOW_THRESHOLD};
use crate::prelude::ParticipantIdentity;
use crate::{
    id::ParticipantSid,
    options::TrackPublishOptions,
    prelude::LocalTrack,
    room::DisconnectReason,
    rtc_engine::{
        lk_runtime::LkRuntime,
        rtc_session::{RtcSession, SessionEvent, SessionEvents},
    },
    DataPacketKind,
};
use crate::{ChatMessage, TranscriptionSegment};

pub mod lk_runtime;
mod peer_transport;
mod rtc_events;
mod rtc_session;

pub(crate) type EngineEmitter = mpsc::UnboundedSender<EngineEvent>;
pub(crate) type EngineEvents = mpsc::UnboundedReceiver<EngineEvent>;
pub(crate) type EngineResult<T> = Result<T, EngineError>;

pub const RECONNECT_ATTEMPTS: u32 = 10;
pub const RECONNECT_INTERVAL: Duration = Duration::from_secs(5);

#[derive(Debug, Clone, Copy, Eq, PartialEq)]
pub enum SimulateScenario {
    SignalReconnect,
    Speaker,
    NodeFailure,
    ServerLeave,
    Migration,
    ForceTcp,
    ForceTls,
}

#[derive(Error, Debug)]
pub enum EngineError {
    #[error("signal failure: {0}")]
    Signal(#[from] SignalError),
    #[error("internal webrtc failure")]
    Rtc(#[from] RtcError),
    #[error("connection error: {0}")]
    Connection(Cow<'static, str>), // Connectivity issues (Failed to connect/reconnect)
    #[error("internal error: {0}")]
    Internal(Cow<'static, str>), // Unexpected error, generally we can't recover
}

#[derive(Default, Debug, Clone)]
pub struct EngineOptions {
    pub rtc_config: RtcConfiguration,
    pub signal_options: SignalOptions,
    pub join_retries: u32,
}

#[derive(Debug)]
pub enum EngineEvent {
    ParticipantUpdate {
        updates: Vec<proto::ParticipantInfo>,
    },
    MediaTrack {
        track: MediaStreamTrack,
        stream: MediaStream,
        transceiver: RtpTransceiver,
    },
    Data {
        participant_sid: Option<ParticipantSid>,
        participant_identity: Option<ParticipantIdentity>,
        payload: Vec<u8>,
        topic: Option<String>,
        kind: DataPacketKind,
    },
    ChatMessage {
        participant_identity: ParticipantIdentity,
        message: ChatMessage,
    },
    Transcription {
        participant_identity: ParticipantIdentity,
        track_sid: String,
        segments: Vec<TranscriptionSegment>,
    },
    SipDTMF {
        participant_identity: Option<ParticipantIdentity>,
        code: u32,
        digit: Option<String>,
    },
    RpcRequest {
        caller_identity: Option<ParticipantIdentity>,
        request_id: String,
        method: String,
        payload: String,
        response_timeout: Duration,
        version: u32,
    },
    RpcResponse {
        request_id: String,
        payload: Option<String>,
        error: Option<proto::RpcError>,
    },
    RpcAck {
        request_id: String,
    },
    SpeakersChanged {
        speakers: Vec<proto::SpeakerInfo>,
    },
    ConnectionQuality {
        updates: Vec<proto::ConnectionQualityInfo>,
    },
    RoomUpdate {
        room: proto::Room,
    },
    /// The following events are used to notify the room about the reconnection state
    /// Since the room needs to also sync state in a good timing with the server.
    /// We synchronize the state with a one-shot channel.
    Resuming(oneshot::Sender<()>),
    Resumed(oneshot::Sender<()>),
    SignalResumed {
        reconnect_response: proto::ReconnectResponse,
        tx: oneshot::Sender<()>,
    },
    Restarting(oneshot::Sender<()>),
    Restarted(oneshot::Sender<()>),
    SignalRestarted {
        join_response: proto::JoinResponse,
        tx: oneshot::Sender<()>,
    },
    Disconnected {
        reason: DisconnectReason,
    },
    LocalTrackSubscribed {
        track_sid: String,
    },
    DataStreamHeader {
        header: proto::data_stream::Header,
        participant_identity: String,
    },
    DataStreamChunk {
        chunk: proto::data_stream::Chunk,
        participant_identity: String,
    },
<<<<<<< HEAD
    DataChannelBufferedAmountLowThresholdChanged {
        kind: DataPacketKind,
        threshold: u64,
=======
    DataStreamTrailer {
        trailer: proto::data_stream::Trailer,
        participant_identity: String,
>>>>>>> 50cb059c
    },
}

/// Represents a running RtcSession with the ability to close the session
/// and the engine_task
#[derive(Debug)]
struct EngineHandle {
    session: Arc<RtcSession>,
    closed: bool,
    reconnecting: bool,
    can_reconnect: bool,

    // If full_reconnect is true, the next attempt will not try to resume
    // and will instead do a full reconnect
    full_reconnect: bool,
    engine_task: Option<(JoinHandle<()>, oneshot::Sender<()>)>,
}

struct EngineInner {
    // Keep a strong reference to LkRuntime to avoid creating a new RtcRuntime or PeerConnection
    // factory accross multiple Rtc sessions
    #[allow(dead_code)]
    lk_runtime: Arc<LkRuntime>,
    engine_tx: EngineEmitter,
    options: EngineOptions,

    close_notifier: Arc<Notify>,
    running_handle: RwLock<EngineHandle>,

    // The lock is write guarded for the whole reconnection time.
    // We can simply wait for reconnection by trying to acquire a read lock.
    // (This also prevents new reconnection to happens if a read guard is still held)
    reconnecting_lock: AsyncRwLock<()>,
    reconnecting_interval: AsyncMutex<Interval>,
}

pub struct RtcEngine {
    inner: Arc<EngineInner>,
}

impl Debug for RtcEngine {
    fn fmt(&self, f: &mut std::fmt::Formatter<'_>) -> std::fmt::Result {
        f.debug_struct("RtcEngine").finish()
    }
}

impl RtcEngine {
    pub async fn connect(
        url: &str,
        token: &str,
        options: EngineOptions,
    ) -> EngineResult<(Self, proto::JoinResponse, EngineEvents)> {
        let (inner, join_response, engine_events) =
            EngineInner::connect(url, token, options).await?;
        Ok((Self { inner }, join_response, engine_events))
    }

    pub async fn close(&self, reason: DisconnectReason) {
        self.inner.close(reason).await
    }

    pub async fn publish_data(
        &self,
        data: proto::DataPacket,
        kind: DataPacketKind,
    ) -> EngineResult<()> {
        let (session, _r_lock) = {
            let (handle, _r_lock) = self.inner.wait_reconnection().await?;
            (handle.session.clone(), _r_lock)
        };

        session.publish_data(data, kind).await
    }

    pub async fn simulate_scenario(&self, scenario: SimulateScenario) -> EngineResult<()> {
        let (session, _r_lock) = {
            let (handle, _r_lock) = self.inner.wait_reconnection().await?;
            (handle.session.clone(), _r_lock)
        };
        session.simulate_scenario(scenario).await
    }

    pub async fn add_track(&self, req: proto::AddTrackRequest) -> EngineResult<proto::TrackInfo> {
        let (session, _r_lock) = {
            let (handle, _r_lock) = self.inner.wait_reconnection().await?;
            (handle.session.clone(), _r_lock)
        };
        session.add_track(req).await
    }

    pub fn remove_track(&self, sender: RtpSender) -> EngineResult<()> {
        // We don't need to wait for the reconnection
        let session = self.inner.running_handle.read().session.clone();
        session.remove_track(sender) // TODO(theomonnom): Ignore errors where this
                                     // RtpSender is bound to the old session. (Can
                                     // happen on bad timing and it is safe to ignore)
    }

    pub async fn mute_track(&self, req: proto::MuteTrackRequest) -> EngineResult<()> {
        let (session, _r_lock) = {
            let (handle, _r_lock) = self.inner.wait_reconnection().await?;
            (handle.session.clone(), _r_lock)
        };
        session.mute_track(req).await
    }

    pub async fn create_sender(
        &self,
        track: LocalTrack,
        options: TrackPublishOptions,
        encodings: Vec<RtpEncodingParameters>,
    ) -> EngineResult<RtpTransceiver> {
        // When creating a new RtpSender, make sure we're always using the latest session
        let (session, _r_lock) = {
            let (handle, _r_lock) = self.inner.wait_reconnection().await?;
            (handle.session.clone(), _r_lock)
        };

        session.create_sender(track, options, encodings).await
    }

    pub fn publisher_negotiation_needed(&self) {
        let inner = self.inner.clone();
        livekit_runtime::spawn(async move {
            if let Ok((handle, _)) = inner.wait_reconnection().await {
                handle.session.publisher_negotiation_needed()
            }
        });
    }

    pub async fn send_request(&self, msg: proto::signal_request::Message) {
        // Getting the current session is OK to do without waiting for reconnection
        // SignalClient will attempt to queue the message if the session is not connected
        // Also on full_reconnect, every message is OK to ignore (Since this is another RtcSession)
        let session = self.inner.running_handle.read().session.clone();
        session.signal_client().send(msg).await // Returns () and automatically queues the message
                                                // on fail
    }

    pub async fn get_response(&self, request_id: u32) -> proto::RequestResponse {
        let session = self.inner.running_handle.read().session.clone();
        session.get_response(request_id).await
    }

    pub async fn get_stats(&self) -> EngineResult<SessionStats> {
        let session = self.inner.running_handle.read().session.clone();
        session.get_stats().await
    }

    pub fn session(&self) -> Arc<RtcSession> {
        self.inner.running_handle.read().session.clone()
    }
}

impl EngineInner {
    async fn connect(
        url: &str,
        token: &str,
        options: EngineOptions,
    ) -> EngineResult<(Arc<Self>, proto::JoinResponse, EngineEvents)> {
        let lk_runtime = LkRuntime::instance();
        let max_retries = options.join_retries;

        let try_connect = {
            move || {
                let options = options.clone();
                let lk_runtime = lk_runtime.clone();
                async move {
                    let (session, join_response, session_events) =
                        RtcSession::connect(url, token, options.clone()).await?;
                    session.wait_pc_connection().await?;

                    let (engine_tx, engine_rx) = mpsc::unbounded_channel();
                    let inner = Arc::new(Self {
                        lk_runtime,
                        engine_tx,
                        close_notifier: Arc::new(Notify::new()),
                        running_handle: RwLock::new(EngineHandle {
                            session: Arc::new(session),
                            closed: false,
                            reconnecting: false,
                            can_reconnect: true,
                            full_reconnect: false,
                            engine_task: None,
                        }),
                        options,
                        reconnecting_lock: AsyncRwLock::default(),
                        reconnecting_interval: AsyncMutex::new(interval(RECONNECT_INTERVAL)),
                    });

                    // Start initial tasks
                    let (close_tx, close_rx) = oneshot::channel();
                    let session_task = livekit_runtime::spawn(Self::engine_task(
                        inner.clone(),
                        session_events,
                        close_rx,
                    ));
                    inner.running_handle.write().engine_task = Some((session_task, close_tx));

                    Ok((inner, join_response, engine_rx))
                }
            }
        };

        let mut last_error = None;
        for i in 0..(max_retries + 1) {
            match try_connect().await {
                Ok(res) => return Ok(res),
                Err(e) => {
                    let attempt_i = i + 1;
                    if i < max_retries {
                        log::warn!(
                            "failed to connect: {:?}, retrying... ({}/{})",
                            e,
                            attempt_i,
                            max_retries
                        );
                    }
                    last_error = Some(e)
                }
            }
        }

        Err(last_error.unwrap())
    }

    async fn engine_task(
        self: Arc<Self>,
        mut session_events: SessionEvents,
        mut close_rx: oneshot::Receiver<()>,
    ) {
        loop {
            tokio::select! {
                Some(event) = session_events.recv() => {
                    let debug = format!("{:?}", event);
                    let inner = self.clone();
                    let (tx, rx) = oneshot::channel();
                    let task = livekit_runtime::spawn(async move {
                        if let Err(err) = inner.on_session_event(event).await {
                            log::error!("failed to handle session event: {:?}", err);
                        }
                        let _ = tx.send(());
                    });

                    // Monitor sync/async blockings
                    tokio::select! {
                        _ = rx => {},
                        _ = livekit_runtime::sleep(Duration::from_secs(10)) => {
                            log::error!("session_event is taking too much time: {}", debug);
                        }
                    }

                    task.await;
                },
                 _ = &mut close_rx => {
                    break;
                }
            }
        }

        log::debug!("engine task closed");
    }

    async fn on_session_event(self: &Arc<Self>, event: SessionEvent) -> EngineResult<()> {
        match event {
            SessionEvent::Close { source, reason, action, retry_now } => {
                match action {
                    proto::leave_request::Action::Resume
                    | proto::leave_request::Action::Reconnect => {
                        log::warn!(
                            "received session close: {:?} {:?} {:?}",
                            source,
                            reason,
                            action
                        );
                        self.reconnection_needed(
                            retry_now,
                            action == proto::leave_request::Action::Reconnect,
                        );
                    }
                    proto::leave_request::Action::Disconnect => {
                        // Disallow reconnection to avoid races
                        let mut running_handle = self.running_handle.write();
                        running_handle.can_reconnect = false;

                        // Spawning a new task because the close function wait for the engine_task to
                        // finish. (So it doesn't make sense to await it here)
                        livekit_runtime::spawn({
                            let inner = self.clone();
                            async move {
                                inner.close(reason).await;
                            }
                        });
                    }
                }
            }
            SessionEvent::Data { participant_sid, participant_identity, payload, topic, kind } => {
                let _ = self.engine_tx.send(EngineEvent::Data {
                    participant_sid,
                    participant_identity,
                    payload,
                    topic,
                    kind,
                });
            }
            SessionEvent::ChatMessage { participant_identity, message } => {
                let _ =
                    self.engine_tx.send(EngineEvent::ChatMessage { participant_identity, message });
            }
            SessionEvent::SipDTMF { participant_identity, code, digit } => {
                let _ =
                    self.engine_tx.send(EngineEvent::SipDTMF { participant_identity, code, digit });
            }
            SessionEvent::Transcription { participant_identity, track_sid, segments } => {
                let _ = self.engine_tx.send(EngineEvent::Transcription {
                    participant_identity,
                    track_sid,
                    segments,
                });
            }
            SessionEvent::SipDTMF { participant_identity, code, digit } => {
                let _ =
                    self.engine_tx.send(EngineEvent::SipDTMF { participant_identity, code, digit });
            }
            SessionEvent::RpcRequest {
                caller_identity,
                request_id,
                method,
                payload,
                response_timeout,
                version,
            } => {
                let _ = self.engine_tx.send(EngineEvent::RpcRequest {
                    caller_identity,
                    request_id,
                    method,
                    payload,
                    response_timeout,
                    version,
                });
            }
            SessionEvent::RpcResponse { request_id, payload, error } => {
                let _ =
                    self.engine_tx.send(EngineEvent::RpcResponse { request_id, payload, error });
            }
            SessionEvent::RpcAck { request_id } => {
                let _ = self.engine_tx.send(EngineEvent::RpcAck { request_id });
            }
            SessionEvent::MediaTrack { track, stream, transceiver } => {
                let _ = self.engine_tx.send(EngineEvent::MediaTrack { track, stream, transceiver });
            }
            SessionEvent::ParticipantUpdate { updates } => {
                let _ = self.engine_tx.send(EngineEvent::ParticipantUpdate { updates });
            }
            SessionEvent::SpeakersChanged { speakers } => {
                let _ = self.engine_tx.send(EngineEvent::SpeakersChanged { speakers });
            }
            SessionEvent::ConnectionQuality { updates } => {
                let _ = self.engine_tx.send(EngineEvent::ConnectionQuality { updates });
            }
            SessionEvent::RoomUpdate { room } => {
                let _ = self.engine_tx.send(EngineEvent::RoomUpdate { room });
            }
            SessionEvent::LocalTrackSubscribed { track_sid } => {
                let _ = self.engine_tx.send(EngineEvent::LocalTrackSubscribed { track_sid });
            }
            SessionEvent::DataStreamHeader { header, participant_identity } => {
                let _ = self
                    .engine_tx
                    .send(EngineEvent::DataStreamHeader { header, participant_identity });
            }
            SessionEvent::DataStreamChunk { chunk, participant_identity } => {
                let _ = self
                    .engine_tx
                    .send(EngineEvent::DataStreamChunk { chunk, participant_identity });
            }
<<<<<<< HEAD
            SessionEvent::DataChannelBufferedAmountLowThresholdChanged { kind, threshold } => {
                let _ = self.engine_tx.send(
                    EngineEvent::DataChannelBufferedAmountLowThresholdChanged { kind, threshold },
                );
=======
            SessionEvent::DataStreamTrailer { trailer, participant_identity } => {
                let _ = self
                    .engine_tx
                    .send(EngineEvent::DataStreamTrailer { trailer, participant_identity });
>>>>>>> 50cb059c
            }
        }
        Ok(())
    }

    /// Close the engine
    /// the RtcSession is not removed so we can still access stats for e.g
    async fn close(&self, reason: DisconnectReason) {
        let (session, engine_task) = {
            let mut running_handle = self.running_handle.write();
            running_handle.closed = true;

            let session = running_handle.session.clone();
            let engine_task = running_handle.engine_task.take();
            (session, engine_task)
        };

        if let Some((engine_task, close_tx)) = engine_task {
            session.close().await;
            let _ = close_tx.send(());
            let _ = engine_task.await;
            let _ = self.engine_tx.send(EngineEvent::Disconnected { reason });
        }
    }

    /// When waiting for reconnection, it ensures we're always using the latest session.
    async fn wait_reconnection(
        &self,
    ) -> EngineResult<(RwLockReadGuard<EngineHandle>, AsyncRwLockReadGuard<()>)> {
        let r_lock = self.reconnecting_lock.read().await;
        let running_handle = self.running_handle.read();

        if running_handle.closed {
            // Reconnection may have failed
            // TODO(theomonnom): More precise error?
            return Err(EngineError::Connection("engine is closed".into()));
        }

        Ok((running_handle, r_lock))
    }

    /// Start the reconnect task if not already started
    /// Ask to retry directly if `retry_now` is true
    /// Ask for a full reconnect if `full_reconnect` is true
    fn reconnection_needed(self: &Arc<Self>, retry_now: bool, full_reconnect: bool) {
        let mut running_handle = self.running_handle.write();

        if !running_handle.can_reconnect {
            return;
        }

        if running_handle.reconnecting {
            // If we're already reconnecting just update the interval to restart a new attempt
            // ASAP

            running_handle.full_reconnect = full_reconnect;

            if retry_now {
                let inner = self.clone();
                livekit_runtime::spawn(async move {
                    inner.reconnecting_interval.lock().await.reset();
                });
            }

            return;
        }

        running_handle.reconnecting = true;
        running_handle.full_reconnect = full_reconnect;

        livekit_runtime::spawn({
            let inner = self.clone();
            async move {
                // Hold the reconnection lock for the whole reconnection time
                let _r_lock = inner.reconnecting_lock.write().await;
                // The close function can send a signal to cancel the reconnection

                let close_notifier = inner.close_notifier.clone();
                let close_receiver = close_notifier.notified();
                tokio::pin!(close_receiver);

                tokio::select! {
                    _ = &mut close_receiver => {
                        log::debug!("reconnection cancelled");
                        return;
                    }
                    res = inner.reconnect_task() => {
                        if res.is_err() {
                            log::error!("failed to reconnect to the livekit room");
                            inner.close(DisconnectReason::UnknownReason).await;
                        } else {
                            log::info!("RtcEngine successfully recovered")
                        }
                    }
                }

                let mut running_handle = inner.running_handle.write();
                running_handle.reconnecting = false;

                // r_lock is now dropped
            }
        });
    }

    /// Runned every time the PeerConnection or the SignalClient is closed
    /// We first try to resume the connection, if it fails, we start a full reconnect.
    /// NOTE: The reconnect_task must be canncellation safe
    async fn reconnect_task(self: &Arc<Self>) -> EngineResult<()> {
        // Get the latest connection info from the signal_client (including the refreshed token
        // because the initial join token may have expired)
        let (url, token) = {
            let running_handle = self.running_handle.read();
            let signal_client = running_handle.session.signal_client();
            (
                signal_client.url(),
                signal_client.token(), // Refreshed token
            )
        };

        for i in 0..RECONNECT_ATTEMPTS {
            let (is_closed, full_reconnect) = {
                let running_handle = self.running_handle.read();
                (running_handle.closed, running_handle.full_reconnect)
            };

            if is_closed {
                return Err(EngineError::Connection("attempt canncelled, engine is closed".into()));
            }

            if full_reconnect {
                if i == 0 {
                    let (tx, rx) = oneshot::channel();
                    let _ = self.engine_tx.send(EngineEvent::Restarting(tx));
                    let _ = rx.await;
                }

                log::error!("restarting connection... attempt: {}", i);
                if let Err(err) =
                    self.try_restart_connection(&url, &token, self.options.clone()).await
                {
                    log::error!("restarting connection failed: {}", err);
                } else {
                    let (tx, rx) = oneshot::channel();
                    let _ = self.engine_tx.send(EngineEvent::Restarted(tx));
                    let _ = rx.await;
                    return Ok(());
                }
            } else {
                if i == 0 {
                    let (tx, rx) = oneshot::channel();
                    let _ = self.engine_tx.send(EngineEvent::Resuming(tx));
                    let _ = rx.await;
                }

                log::error!("resuming connection... attempt: {}", i);
                if let Err(err) = self.try_resume_connection().await {
                    log::error!("resuming connection failed: {}", err);
                    if !matches!(err, EngineError::Signal(_)) {
                        let mut running_handle = self.running_handle.write();
                        running_handle.full_reconnect = true;
                    }
                } else {
                    let (tx, rx) = oneshot::channel();
                    let _ = self.engine_tx.send(EngineEvent::Resumed(tx));
                    let _ = rx.await;
                    return Ok(());
                }
            }

            self.reconnecting_interval.lock().await.tick().await;
        }

        Err(EngineError::Connection(
            format!("failed to reconnect after {}", RECONNECT_ATTEMPTS).into(),
        ))
    }

    /// Try to recover the connection by doing a full reconnect.
    /// It recreates a new RtcSession (new peer connection, new signal client, new data channels,
    /// etc...)
    async fn try_restart_connection(
        self: &Arc<Self>,
        url: &str,
        token: &str,
        options: EngineOptions,
    ) -> EngineResult<()> {
        // Close the current RtcSession and the current tasks
        let (session, engine_task) = {
            let mut running_handle = self.running_handle.write();
            let session = running_handle.session.clone();
            let engine_task = running_handle.engine_task.take();
            (session, engine_task)
        };

        if let Some((engine_task, close_tx)) = engine_task {
            session.close().await;
            let _ = close_tx.send(());
            let _ = engine_task.await;
        }

        let (new_session, join_response, session_events) =
            RtcSession::connect(url, token, options).await?;

        // On SignalRestarted, the room will try to unpublish the local tracks
        // NOTE: Doing operations that use rtc_session will not use the new one
        let (tx, rx) = oneshot::channel();
        let _ = self.engine_tx.send(EngineEvent::SignalRestarted { join_response, tx });
        let _ = rx.await;

        new_session.wait_pc_connection().await?;

        // Only replace the current session if the new one succeed
        // This is important so we can still use the old session if the new one failed
        // (for example, this is important if we still want to get the stats of the old session)
        // This has the drawback to not being able to use the new session on the SignalRestarted
        // event.
        let mut handle = self.running_handle.write();
        handle.session = Arc::new(new_session);

        let (close_tx, close_rx) = oneshot::channel();
        let task = livekit_runtime::spawn(self.clone().engine_task(session_events, close_rx));
        handle.engine_task = Some((task, close_tx));

        Ok(())
    }

    /// Try to restart the current session
    async fn try_resume_connection(&self) -> EngineResult<()> {
        let session = self.running_handle.read().session.clone();
        let reconnect_response = session.restart().await?;

        let (tx, rx) = oneshot::channel();
        let _ = self.engine_tx.send(EngineEvent::SignalResumed { reconnect_response, tx });

        // With SignalResumed, the room will send a SyncState message to the server
        let _ = rx.await;

        // The publisher offer must be sent AFTER the SyncState message
        session.restart_publisher().await?;
        session.wait_pc_connection().await
    }
}<|MERGE_RESOLUTION|>--- conflicted
+++ resolved
@@ -167,15 +167,13 @@
         chunk: proto::data_stream::Chunk,
         participant_identity: String,
     },
-<<<<<<< HEAD
+    DataStreamTrailer {
+        trailer: proto::data_stream::Trailer,
+        participant_identity: String,
+    },
     DataChannelBufferedAmountLowThresholdChanged {
         kind: DataPacketKind,
         threshold: u64,
-=======
-    DataStreamTrailer {
-        trailer: proto::data_stream::Trailer,
-        participant_identity: String,
->>>>>>> 50cb059c
     },
 }
 
@@ -552,17 +550,15 @@
                     .engine_tx
                     .send(EngineEvent::DataStreamChunk { chunk, participant_identity });
             }
-<<<<<<< HEAD
+            SessionEvent::DataStreamTrailer { trailer, participant_identity } => {
+                let _ = self
+                    .engine_tx
+                    .send(EngineEvent::DataStreamTrailer { trailer, participant_identity });
+            }
             SessionEvent::DataChannelBufferedAmountLowThresholdChanged { kind, threshold } => {
                 let _ = self.engine_tx.send(
                     EngineEvent::DataChannelBufferedAmountLowThresholdChanged { kind, threshold },
                 );
-=======
-            SessionEvent::DataStreamTrailer { trailer, participant_identity } => {
-                let _ = self
-                    .engine_tx
-                    .send(EngineEvent::DataStreamTrailer { trailer, participant_identity });
->>>>>>> 50cb059c
             }
         }
         Ok(())
