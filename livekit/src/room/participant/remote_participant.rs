--- conflicted
+++ resolved
@@ -92,11 +92,7 @@
         &self,
         sid: TrackSid,
         media_track: MediaStreamTrack,
-<<<<<<< HEAD
-        receiver: RtpReceiver
-=======
-        transceiver: RtpTransceiver,
->>>>>>> fdb83a72
+        transceiver: RtpTransceiver
     ) {
         let wait_publication = {
             let participant = self.clone();
@@ -121,7 +117,7 @@
                             remote_publication.sid(),
                             remote_publication.name(),
                             rtc_track,
-                            receiver
+                            transceiver
                         );
                         RemoteTrack::Audio(audio_track)
                     } else {
@@ -134,7 +130,7 @@
                             remote_publication.sid(),
                             remote_publication.name(),
                             rtc_track,
-                            receiver
+                            transceiver
                         );
                         RemoteTrack::Video(video_track)
                     } else {
