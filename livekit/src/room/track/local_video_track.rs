--- conflicted
+++ resolved
@@ -42,12 +42,8 @@
                     "unknown".to_string().into(), // sid
                     name,
                     TrackKind::Video,
-<<<<<<< HEAD
-                    rtc::media_stream::MediaStreamTrack::Video(rtc_track),
+                    MediaStreamTrack::Video(rtc_track),
                     None
-=======
-                    MediaStreamTrack::Video(rtc_track),
->>>>>>> 55bda130
                 ),
                 capture_options: Mutex::new(capture_options),
             }),
