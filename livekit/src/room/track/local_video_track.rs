--- conflicted
+++ resolved
@@ -25,18 +25,17 @@
 impl LocalVideoTrack {
     pub fn new(name: String, rtc_track: RtcVideoTrack, source: RtcVideoSource) -> Self {
         Self {
-<<<<<<< HEAD
-            inner: Arc::new(LocalVideoTrackInner {
-                track_inner: TrackInner::new(
-                    "unknown".to_string().into(), // sid
-                    name,
-                    TrackKind::Video,
-                    MediaStreamTrack::Video(rtc_track),
-                    None
-                ),
-                capture_options: Mutex::new(capture_options),
-            }),
-=======
+            // inner: Arc::new(LocalVideoTrackInner {
+            //     track_inner: TrackInner::new(
+            //         "unknown".to_string().into(), // sid
+            //         name,
+            //         TrackKind::Video,
+            //         MediaStreamTrack::Video(rtc_track),
+            //         None
+            //     ),
+            //     capture_options: Mutex::new(capture_options),
+            // }),
+
             inner: Arc::new(super::new_inner(
                 "unknown".to_string().into(), // sid
                 name,
@@ -44,7 +43,6 @@
                 MediaStreamTrack::Video(rtc_track),
             )),
             source,
->>>>>>> 71ef76c5
         }
     }
 
