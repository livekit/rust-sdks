--- conflicted
+++ resolved
@@ -17,12 +17,9 @@
 use crate::prelude::*;
 use libwebrtc::prelude::*;
 use livekit_protocol as proto;
-<<<<<<< HEAD
 // use livekit_webrtc as rtc;
 // use rtc::rtp_receiver::RtpReceiver;
 use livekit_webrtc::prelude::*;
-=======
->>>>>>> fdb83a72
 use std::fmt::Debug;
 use std::sync::Arc;
 
