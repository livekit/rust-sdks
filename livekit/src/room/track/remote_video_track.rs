use super::remote_track;
use super::TrackInner;
use crate::prelude::*;
use livekit_protocol as proto;
// use livekit_webrtc as rtc;
// use rtc::rtp_receiver::RtpReceiver;
use livekit_webrtc::prelude::*;
use std::fmt::Debug;
use std::sync::Arc;

#[derive(Clone)]
pub struct RemoteVideoTrack {
    inner: Arc<TrackInner>,
}

impl Debug for RemoteVideoTrack {
    fn fmt(&self, f: &mut std::fmt::Formatter<'_>) -> std::fmt::Result {
        f.debug_struct("RemoteVideoTrack")
            .field("sid", &self.sid())
            .field("name", &self.name())
            .field("source", &self.source())
            .finish()
    }
}

impl RemoteVideoTrack {
    pub(crate) fn new(
        sid: TrackSid,
        name: String,
        rtc_track: RtcVideoTrack,
        receiver: RtpReceiver
    ) -> Self {
        Self {
            inner: Arc::new(super::new_inner(
                sid,
                name,
                TrackKind::Video,
                MediaStreamTrack::Video(rtc_track),
                Some(receiver)
            )),
        }
    }

    pub fn sid(&self) -> TrackSid {
        self.inner.info.read().sid.clone()
    }

    pub fn name(&self) -> String {
        self.inner.info.read().name.clone()
    }

    pub fn kind(&self) -> TrackKind {
        self.inner.info.read().kind
    }

    pub fn source(&self) -> TrackSource {
        self.inner.info.read().source
    }

    pub fn stream_state(&self) -> StreamState {
        self.inner.info.read().stream_state
    }

    pub fn enable(&self) {
        self.inner.rtc_track.set_enabled(true);
    }

    pub fn disable(&self) {
        self.inner.rtc_track.set_enabled(false);
    }

    pub fn is_muted(&self) -> bool {
        self.inner.info.read().muted
    }

    pub fn rtc_track(&self) -> RtcVideoTrack {
        if let MediaStreamTrack::Video(video) = self.inner.rtc_track.clone() {
            return video;
        }
        unreachable!();
    }

    pub fn is_remote(&self) -> bool {
        true
    }

    pub fn on_muted(&self, f: impl Fn(Track) + Send + 'static) {
        *self.inner.events.muted.lock() = Some(Box::new(f));
    }

    pub fn on_unmuted(&self, f: impl Fn(Track) + Send + 'static) {
        *self.inner.events.unmuted.lock() = Some(Box::new(f));
    }

    #[allow(dead_code)]
<<<<<<< HEAD
    #[inline]
    pub fn receiver(&self) -> Option<RtpReceiver> {
        self.inner.receiver.clone()
    }

    #[inline]
=======
>>>>>>> 71ef76c5
    pub(crate) fn transceiver(&self) -> Option<RtpTransceiver> {
        self.inner.info.read().transceiver.clone()
    }

    #[allow(dead_code)]
    pub(crate) fn set_transceiver(&self, transceiver: Option<RtpTransceiver>) {
        self.inner.info.write().transceiver = transceiver;
    }

    pub(crate) fn update_info(&self, info: proto::TrackInfo) {
        remote_track::update_info(&self.inner, &Track::RemoteVideo(self.clone()), info);
    }
}<|MERGE_RESOLUTION|>--- conflicted
+++ resolved
@@ -93,15 +93,12 @@
     }
 
     #[allow(dead_code)]
-<<<<<<< HEAD
     #[inline]
     pub fn receiver(&self) -> Option<RtpReceiver> {
         self.inner.receiver.clone()
     }
 
     #[inline]
-=======
->>>>>>> 71ef76c5
     pub(crate) fn transceiver(&self) -> Option<RtpTransceiver> {
         self.inner.info.read().transceiver.clone()
     }
