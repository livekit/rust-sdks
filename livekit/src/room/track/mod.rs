<<<<<<< HEAD
=======
// Copyright 2023 LiveKit, Inc.
//
// Licensed under the Apache License, Version 2.0 (the "License");
// you may not use this file except in compliance with the License.
// You may obtain a copy of the License at
//
//     http://www.apache.org/licenses/LICENSE-2.0
//
// Unless required by applicable law or agreed to in writing, software
// distributed under the License is distributed on an "AS IS" BASIS,
// WITHOUT WARRANTIES OR CONDITIONS OF ANY KIND, either express or implied.
// See the License for the specific language governing permissions and
// limitations under the License.

use crate::prelude::*;
>>>>>>> 9e79a795
use livekit_protocol as proto;
use livekit_protocol::enum_dispatch;
use livekit_webrtc::prelude::*;
use parking_lot::{Mutex, RwLock};
use std::fmt::Debug;
use std::sync::Arc;
use thiserror::Error;

mod audio_track;
mod local_audio_track;
mod local_track;
mod local_video_track;
mod remote_audio_track;
mod remote_track;
mod remote_video_track;
mod video_track;

pub use audio_track::*;
pub use local_audio_track::*;
pub use local_track::*;
pub use local_video_track::*;
pub use remote_audio_track::*;
pub use remote_track::*;
pub use remote_video_track::*;
pub use video_track::*;

#[derive(Error, Debug, Clone)]
pub enum TrackError {
    #[error("could not find published track with sid: {0}")]
    TrackNotFound(String),
}

#[derive(Debug, Clone, Copy, PartialEq, Eq)]
pub enum TrackKind {
    Audio,
    Video,
}

#[derive(Debug, Clone, Copy, PartialEq, Eq)]
pub enum StreamState {
    Active,
    Paused,
}

#[derive(Debug, Clone, Copy, PartialEq, Eq)]
pub enum TrackSource {
    Unknown,
    Camera,
    Microphone,
    Screenshare,
    ScreenshareAudio,
}

#[derive(Clone, Copy, Debug, PartialEq, Eq)]
pub struct TrackDimension(pub u32, pub u32);

macro_rules! track_dispatch {
    ([$($variant:ident),+]) => {
        enum_dispatch!(
            [$($variant),+];
            pub fn sid(self: &Self) -> String;
            pub fn name(self: &Self) -> String;
            pub fn kind(self: &Self) -> TrackKind;
            pub fn source(self: &Self) -> TrackSource;
            pub fn stream_state(self: &Self) -> StreamState;
            pub fn enable(self: &Self) -> ();
            pub fn disable(self: &Self) -> ();
            pub fn is_muted(self: &Self) -> bool;
            pub fn is_remote(self: &Self) -> bool;
            pub fn on_muted(self: &Self, on_mute: impl Fn(Track) + Send + 'static) -> ();
            pub fn on_unmuted(self: &Self, on_unmute: impl Fn(Track) + Send + 'static) -> ();

            pub(crate) fn transceiver(self: &Self) -> Option<RtpTransceiver>;
            pub(crate) fn set_transceiver(self: &Self, transceiver: Option<RtpTransceiver>) -> ();
            pub(crate) fn update_info(self: &Self, info: proto::TrackInfo) -> ();
        );
    };
}

#[derive(Clone, Debug)]
pub enum Track {
    LocalAudio(LocalAudioTrack),
    LocalVideo(LocalVideoTrack),
    RemoteAudio(RemoteAudioTrack),
    RemoteVideo(RemoteVideoTrack),
}

impl Track {
    track_dispatch!([LocalAudio, LocalVideo, RemoteAudio, RemoteVideo]);

    pub fn rtc_track(&self) -> MediaStreamTrack {
        match self {
            Self::LocalAudio(track) => track.rtc_track().into(),
            Self::LocalVideo(track) => track.rtc_track().into(),
            Self::RemoteAudio(track) => track.rtc_track().into(),
            Self::RemoteVideo(track) => track.rtc_track().into(),
        }
    }
}

pub(super) use track_dispatch;

#[derive(Default)]
struct TrackEvents {
    pub muted: Mutex<Option<Box<dyn Fn(Track) + Send>>>,
    pub unmuted: Mutex<Option<Box<dyn Fn(Track) + Send>>>,
}

#[derive(Debug)]
struct TrackInfo {
    pub sid: String,
    pub name: String,
    pub kind: TrackKind,
    pub source: TrackSource,
    pub stream_state: StreamState,
    pub muted: bool,
    pub transceiver: Option<RtpTransceiver>,
}

pub(super) struct TrackInner {
    info: RwLock<TrackInfo>,
    rtc_track: MediaStreamTrack,
    events: TrackEvents,
}

pub(super) fn new_inner(
    sid: String,
    name: String,
    kind: TrackKind,
    rtc_track: MediaStreamTrack,
) -> TrackInner {
    TrackInner {
        info: RwLock::new(TrackInfo {
            sid,
            name,
            kind,
            source: TrackSource::Unknown,
            stream_state: StreamState::Active,
            muted: false,
            transceiver: None,
        }),
        rtc_track,
        events: Default::default(),
    }
}

pub(super) fn set_muted(inner: &Arc<TrackInner>, track: &Track, muted: bool) {
    let info = inner.info.read();
    log::debug!("set_muted: {} {}", info.sid, muted);
    if info.muted == muted {
        return;
    }
    drop(info);

    if muted {
        inner.rtc_track.set_enabled(false);
    } else {
        inner.rtc_track.set_enabled(true);
    }

    inner.info.write().muted = muted;

    if muted {
        if let Some(on_mute) = inner.events.muted.lock().as_ref() {
            on_mute(track.clone());
        }
    } else {
        if let Some(on_unmute) = inner.events.unmuted.lock().as_ref() {
            on_unmute(track.clone());
        }
    }
}

pub(super) fn update_info(inner: &Arc<TrackInner>, _track: &Track, new_info: proto::TrackInfo) {
    let mut info = inner.info.write();
    info.name = new_info.name;
    info.sid = new_info.sid.into();
    info.kind = TrackKind::try_from(proto::TrackType::from_i32(new_info.r#type).unwrap()).unwrap();
    info.source = TrackSource::from(proto::TrackSource::from_i32(new_info.source).unwrap());
}<|MERGE_RESOLUTION|>--- conflicted
+++ resolved
@@ -1,5 +1,3 @@
-<<<<<<< HEAD
-=======
 // Copyright 2023 LiveKit, Inc.
 //
 // Licensed under the Apache License, Version 2.0 (the "License");
@@ -15,7 +13,6 @@
 // limitations under the License.
 
 use crate::prelude::*;
->>>>>>> 9e79a795
 use livekit_protocol as proto;
 use livekit_protocol::enum_dispatch;
 use livekit_webrtc::prelude::*;
