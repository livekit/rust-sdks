use crate::prelude::*;
use livekit_protocol as proto;
use livekit_protocol::enum_dispatch;
use livekit_webrtc::prelude::*;
use parking_lot::{Mutex, RwLock};
use std::fmt::Debug;
use std::sync::Arc;
use thiserror::Error;

mod audio_track;
mod local_audio_track;
mod local_track;
mod local_video_track;
mod remote_audio_track;
mod remote_track;
mod remote_video_track;
mod video_track;

pub use audio_track::*;
pub use local_audio_track::*;
pub use local_track::*;
pub use local_video_track::*;
pub use remote_audio_track::*;
pub use remote_track::*;
pub use remote_video_track::*;
pub use video_track::*;

#[derive(Error, Debug, Clone)]
pub enum TrackError {
    #[error("could not find published track with sid: {0}")]
    TrackNotFound(String),
}

#[derive(Debug, Clone, Copy, PartialEq, Eq)]
pub enum TrackKind {
    Audio,
    Video,
}

#[derive(Debug, Clone, Copy, PartialEq, Eq)]
pub enum StreamState {
    Active,
    Paused,
}

#[derive(Debug, Clone, Copy, PartialEq, Eq)]
pub enum TrackSource {
    Unknown,
    Camera,
    Microphone,
    Screenshare,
    ScreenshareAudio,
}

#[derive(Clone, Copy, Debug, PartialEq, Eq)]
pub struct TrackDimension(pub u32, pub u32);

macro_rules! track_dispatch {
    ([$($variant:ident),+]) => {
        enum_dispatch!(
            [$($variant),+];
            pub fn sid(self: &Self) -> TrackSid;
            pub fn name(self: &Self) -> String;
            pub fn kind(self: &Self) -> TrackKind;
            pub fn source(self: &Self) -> TrackSource;
            pub fn stream_state(self: &Self) -> StreamState;
            pub fn enable(self: &Self) -> ();
            pub fn disable(self: &Self) -> ();
            pub fn is_muted(self: &Self) -> bool;
            pub fn is_remote(self: &Self) -> bool;
            pub fn on_muted(self: &Self, on_mute: impl Fn(Track) + Send + 'static) -> ();
            pub fn on_unmuted(self: &Self, on_unmute: impl Fn(Track) + Send + 'static) -> ();

            pub(crate) fn transceiver(self: &Self) -> Option<RtpTransceiver>;
            pub(crate) fn set_transceiver(self: &Self, transceiver: Option<RtpTransceiver>) -> ();
            pub(crate) fn update_info(self: &Self, info: proto::TrackInfo) -> ();
        );
    };
}

#[derive(Clone, Debug)]
pub enum Track {
    LocalAudio(LocalAudioTrack),
    LocalVideo(LocalVideoTrack),
    RemoteAudio(RemoteAudioTrack),
    RemoteVideo(RemoteVideoTrack),
}

impl Track {
    track_dispatch!([LocalAudio, LocalVideo, RemoteAudio, RemoteVideo]);

    pub fn rtc_track(&self) -> MediaStreamTrack {
        match self {
            Self::LocalAudio(track) => track.rtc_track().into(),
            Self::LocalVideo(track) => track.rtc_track().into(),
            Self::RemoteAudio(track) => track.rtc_track().into(),
            Self::RemoteVideo(track) => track.rtc_track().into(),
        }
    }
}

pub(super) use track_dispatch;

#[derive(Default)]
struct TrackEvents {
    pub muted: Mutex<Option<Box<dyn Fn(Track) + Send>>>,
    pub unmuted: Mutex<Option<Box<dyn Fn(Track) + Send>>>,
}

#[derive(Debug)]
<<<<<<< HEAD
pub(crate) struct TrackInner {
    pub sid: Mutex<TrackSid>,
    pub name: Mutex<String>,
    pub kind: AtomicU8,         // TrackKind
    pub source: AtomicU8,       // TrackSource
    pub stream_state: AtomicU8, // StreamState
    pub muted: AtomicBool,
    pub rtc_track: MediaStreamTrack,
    pub transceiver: Mutex<Option<RtpTransceiver>>,
    pub dispatcher: Dispatcher<TrackEvent>,
    pub receiver: Option<RtpReceiver>
}

impl TrackInner {
    pub fn new(
        sid: TrackSid,
        name: String,
        kind: TrackKind,
        rtc_track: MediaStreamTrack,
        receiver: Option<RtpReceiver>
    ) -> Self {
        Self {
            sid: Mutex::new(sid),
            name: Mutex::new(name),
            kind: AtomicU8::new(kind as u8),
            source: AtomicU8::new(TrackSource::Unknown as u8),
            stream_state: AtomicU8::new(StreamState::Active as u8),
            muted: AtomicBool::new(false),
            rtc_track,
            transceiver: Default::default(),
            dispatcher: Default::default(),
            receiver: receiver
        }
    }

    pub fn sid(&self) -> TrackSid {
        self.sid.lock().clone()
    }

    pub fn name(&self) -> String {
        self.name.lock().clone()
    }

    pub fn kind(&self) -> TrackKind {
        self.kind.load(Ordering::SeqCst).try_into().unwrap()
    }

    pub fn source(&self) -> TrackSource {
        self.source.load(Ordering::SeqCst).into()
    }

    pub fn stream_state(&self) -> StreamState {
        self.stream_state.load(Ordering::SeqCst).try_into().unwrap()
    }

    pub fn is_muted(&self) -> bool {
        self.muted.load(Ordering::SeqCst)
    }

    pub fn start(&self) {
        self.rtc_track.set_enabled(true);
    }

    pub fn stop(&self) {
        self.rtc_track.set_enabled(false);
    }

    pub fn set_muted(&self, muted: bool) {
        if self
            .muted
            .compare_exchange(!muted, muted, Ordering::SeqCst, Ordering::SeqCst)
            .is_err()
        {
            return;
        }

        if !muted {
            self.start();
        } else {
            self.stop();
        }

        let event = if muted {
            TrackEvent::Mute
        } else {
            TrackEvent::Unmute
        };

        self.dispatcher.dispatch(&event);
    }

    pub fn rtc_track(&self) -> MediaStreamTrack {
        self.rtc_track.clone()
    }

    pub fn register_observer(&self) -> mpsc::UnboundedReceiver<TrackEvent> {
        self.dispatcher.register()
    }

    pub fn transceiver(&self) -> Option<RtpTransceiver> {
        self.transceiver.lock().clone()
    }

    pub fn update_transceiver(&self, transceiver: Option<RtpTransceiver>) {
        *self.transceiver.lock() = transceiver;
    }

    pub fn update_info(&self, info: proto::TrackInfo) {
        *self.name.lock() = info.name;
        *self.sid.lock() = info.sid.into();
        self.kind.store(
            TrackKind::try_from(proto::TrackType::from_i32(info.r#type).unwrap()).unwrap() as u8,
            Ordering::SeqCst,
        );
        self.source.store(
            TrackSource::from(proto::TrackSource::from_i32(info.source).unwrap()) as u8,
            Ordering::SeqCst,
        );
        // Muted and StreamState are not handled separately (events)
    }
}

impl From<RemoteTrack> for Track {
    fn from(track: RemoteTrack) -> Self {
        match track {
            RemoteTrack::Audio(track) => Self::RemoteAudio(track),
            RemoteTrack::Video(track) => Self::RemoteVideo(track),
        }
    }
}

impl From<LocalTrack> for Track {
    fn from(track: LocalTrack) -> Self {
        match track {
            LocalTrack::Audio(track) => Self::LocalAudio(track),
            LocalTrack::Video(track) => Self::LocalVideo(track),
        }
    }
=======
struct TrackInfo {
    pub sid: TrackSid,
    pub name: String,
    pub kind: TrackKind,
    pub source: TrackSource,
    pub stream_state: StreamState,
    pub muted: bool,
    pub transceiver: Option<RtpTransceiver>,
>>>>>>> 71ef76c5
}

pub(super) struct TrackInner {
    info: RwLock<TrackInfo>,
    rtc_track: MediaStreamTrack,
    events: TrackEvents,
}

pub(super) fn new_inner(
    sid: TrackSid,
    name: String,
    kind: TrackKind,
    rtc_track: MediaStreamTrack,
) -> TrackInner {
    TrackInner {
        info: RwLock::new(TrackInfo {
            sid,
            name,
            kind,
            source: TrackSource::Unknown,
            stream_state: StreamState::Active,
            muted: false,
            transceiver: None,
        }),
        rtc_track,
        events: Default::default(),
    }
}

pub(super) fn set_muted(inner: &Arc<TrackInner>, track: &Track, muted: bool) {
    let info = inner.info.read();
    log::debug!("set_muted: {} {}", info.sid, muted);
    if info.muted == muted {
        return;
    }
    drop(info);

    if muted {
        inner.rtc_track.set_enabled(false);
    } else {
        inner.rtc_track.set_enabled(true);
    }

    inner.info.write().muted = muted;

    if muted {
        if let Some(on_mute) = inner.events.muted.lock().as_ref() {
            on_mute(track.clone());
        }
    } else {
        if let Some(on_unmute) = inner.events.unmuted.lock().as_ref() {
            on_unmute(track.clone());
        }
    }
}

pub(super) fn update_info(inner: &Arc<TrackInner>, _track: &Track, new_info: proto::TrackInfo) {
    let mut info = inner.info.write();
    info.name = new_info.name;
    info.sid = new_info.sid.into();
    info.kind = TrackKind::try_from(proto::TrackType::from_i32(new_info.r#type).unwrap()).unwrap();
    info.source = TrackSource::from(proto::TrackSource::from_i32(new_info.source).unwrap());
}<|MERGE_RESOLUTION|>--- conflicted
+++ resolved
@@ -108,146 +108,6 @@
 }
 
 #[derive(Debug)]
-<<<<<<< HEAD
-pub(crate) struct TrackInner {
-    pub sid: Mutex<TrackSid>,
-    pub name: Mutex<String>,
-    pub kind: AtomicU8,         // TrackKind
-    pub source: AtomicU8,       // TrackSource
-    pub stream_state: AtomicU8, // StreamState
-    pub muted: AtomicBool,
-    pub rtc_track: MediaStreamTrack,
-    pub transceiver: Mutex<Option<RtpTransceiver>>,
-    pub dispatcher: Dispatcher<TrackEvent>,
-    pub receiver: Option<RtpReceiver>
-}
-
-impl TrackInner {
-    pub fn new(
-        sid: TrackSid,
-        name: String,
-        kind: TrackKind,
-        rtc_track: MediaStreamTrack,
-        receiver: Option<RtpReceiver>
-    ) -> Self {
-        Self {
-            sid: Mutex::new(sid),
-            name: Mutex::new(name),
-            kind: AtomicU8::new(kind as u8),
-            source: AtomicU8::new(TrackSource::Unknown as u8),
-            stream_state: AtomicU8::new(StreamState::Active as u8),
-            muted: AtomicBool::new(false),
-            rtc_track,
-            transceiver: Default::default(),
-            dispatcher: Default::default(),
-            receiver: receiver
-        }
-    }
-
-    pub fn sid(&self) -> TrackSid {
-        self.sid.lock().clone()
-    }
-
-    pub fn name(&self) -> String {
-        self.name.lock().clone()
-    }
-
-    pub fn kind(&self) -> TrackKind {
-        self.kind.load(Ordering::SeqCst).try_into().unwrap()
-    }
-
-    pub fn source(&self) -> TrackSource {
-        self.source.load(Ordering::SeqCst).into()
-    }
-
-    pub fn stream_state(&self) -> StreamState {
-        self.stream_state.load(Ordering::SeqCst).try_into().unwrap()
-    }
-
-    pub fn is_muted(&self) -> bool {
-        self.muted.load(Ordering::SeqCst)
-    }
-
-    pub fn start(&self) {
-        self.rtc_track.set_enabled(true);
-    }
-
-    pub fn stop(&self) {
-        self.rtc_track.set_enabled(false);
-    }
-
-    pub fn set_muted(&self, muted: bool) {
-        if self
-            .muted
-            .compare_exchange(!muted, muted, Ordering::SeqCst, Ordering::SeqCst)
-            .is_err()
-        {
-            return;
-        }
-
-        if !muted {
-            self.start();
-        } else {
-            self.stop();
-        }
-
-        let event = if muted {
-            TrackEvent::Mute
-        } else {
-            TrackEvent::Unmute
-        };
-
-        self.dispatcher.dispatch(&event);
-    }
-
-    pub fn rtc_track(&self) -> MediaStreamTrack {
-        self.rtc_track.clone()
-    }
-
-    pub fn register_observer(&self) -> mpsc::UnboundedReceiver<TrackEvent> {
-        self.dispatcher.register()
-    }
-
-    pub fn transceiver(&self) -> Option<RtpTransceiver> {
-        self.transceiver.lock().clone()
-    }
-
-    pub fn update_transceiver(&self, transceiver: Option<RtpTransceiver>) {
-        *self.transceiver.lock() = transceiver;
-    }
-
-    pub fn update_info(&self, info: proto::TrackInfo) {
-        *self.name.lock() = info.name;
-        *self.sid.lock() = info.sid.into();
-        self.kind.store(
-            TrackKind::try_from(proto::TrackType::from_i32(info.r#type).unwrap()).unwrap() as u8,
-            Ordering::SeqCst,
-        );
-        self.source.store(
-            TrackSource::from(proto::TrackSource::from_i32(info.source).unwrap()) as u8,
-            Ordering::SeqCst,
-        );
-        // Muted and StreamState are not handled separately (events)
-    }
-}
-
-impl From<RemoteTrack> for Track {
-    fn from(track: RemoteTrack) -> Self {
-        match track {
-            RemoteTrack::Audio(track) => Self::RemoteAudio(track),
-            RemoteTrack::Video(track) => Self::RemoteVideo(track),
-        }
-    }
-}
-
-impl From<LocalTrack> for Track {
-    fn from(track: LocalTrack) -> Self {
-        match track {
-            LocalTrack::Audio(track) => Self::LocalAudio(track),
-            LocalTrack::Video(track) => Self::LocalVideo(track),
-        }
-    }
-=======
 struct TrackInfo {
     pub sid: TrackSid,
     pub name: String,
@@ -256,7 +116,6 @@
     pub stream_state: StreamState,
     pub muted: bool,
     pub transceiver: Option<RtpTransceiver>,
->>>>>>> 71ef76c5
 }
 
 pub(super) struct TrackInner {
