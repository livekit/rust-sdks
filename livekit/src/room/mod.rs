--- conflicted
+++ resolved
@@ -535,38 +535,7 @@
             EngineEvent::MediaTrack {
                 track,
                 stream,
-<<<<<<< HEAD
                 receiver,
-            } => {
-                let stream_id = stream.id();
-                let lk_stream_id = unpack_stream_id(&stream_id);
-                if lk_stream_id.is_none() {
-                    Err(RoomError::Internal(format!(
-                        "MediaTrack event with invalid track_id: {:?}",
-                        &stream_id
-                    )))?;
-                }
-
-                let (participant_sid, track_sid) = lk_stream_id.unwrap();
-                let participant_sid = participant_sid.to_owned().try_into().unwrap();
-                let track_sid = track_sid.to_owned().try_into().unwrap();
-                let remote_participant = self.get_participant(&participant_sid);
-
-                if let Some(remote_participant) = remote_participant {
-                    tokio::spawn(async move {
-                        remote_participant
-                            .add_subscribed_media_track(track_sid, track, receiver)
-                            .await;
-                    });
-                } else {
-                    // The server should send participant updates before sending a new offer
-                    // So this should never happen.
-                    Err(RoomError::Internal(format!(
-                        "AddTrack event with invalid participant_sid: {:?}",
-                        participant_sid
-                    )))?;
-                }
-=======
                 transceiver,
             } => self.handle_media_track(track, stream, transceiver),
             EngineEvent::RoomUpdate { room } => self.handle_room_update(room),
@@ -580,7 +549,6 @@
             EngineEvent::Restarted(tx) => self.handle_restarted(tx),
             EngineEvent::SignalRestarted { join_response, tx } => {
                 self.handle_signal_restarted(join_response, tx)
->>>>>>> fdb83a72
             }
             EngineEvent::Disconnected { reason } => self.handle_disconnected(reason),
             EngineEvent::Data {
