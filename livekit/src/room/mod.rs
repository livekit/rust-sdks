--- conflicted
+++ resolved
@@ -764,13 +764,11 @@
             EngineEvent::DataStreamChunk { chunk, participant_identity } => {
                 self.handle_data_stream_chunk(chunk, participant_identity);
             }
-<<<<<<< HEAD
+            EngineEvent::DataStreamTrailer { trailer, participant_identity } => {
+                self.handle_data_stream_trailer(trailer, participant_identity);
+            }
             EngineEvent::DataChannelBufferedAmountLowThresholdChanged { kind, threshold } => {
                 self.handle_data_channel_buffered_low_threshold_change(kind, threshold);
-=======
-            EngineEvent::DataStreamTrailer { trailer, participant_identity } => {
-                self.handle_data_stream_trailer(trailer, participant_identity);
->>>>>>> 50cb059c
             }
             _ => {}
         }
@@ -1300,7 +1298,15 @@
         self.dispatcher.dispatch(&event);
     }
 
-<<<<<<< HEAD
+    fn handle_data_stream_trailer(
+        &self,
+        trailer: proto::data_stream::Trailer,
+        participant_identity: String,
+    ) {
+        let event = RoomEvent::StreamTrailerReceived { trailer, participant_identity };
+        self.dispatcher.dispatch(&event);
+    }
+
     fn handle_data_channel_buffered_low_threshold_change(
         &self,
         kind: DataPacketKind,
@@ -1316,14 +1322,6 @@
             }
         }
         let event = RoomEvent::DataChannelBufferedAmountLowThresholdChanged { kind, threshold };
-=======
-    fn handle_data_stream_trailer(
-        &self,
-        trailer: proto::data_stream::Trailer,
-        participant_identity: String,
-    ) {
-        let event = RoomEvent::StreamTrailerReceived { trailer, participant_identity };
->>>>>>> 50cb059c
         self.dispatcher.dispatch(&event);
     }
 
