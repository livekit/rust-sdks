--- conflicted
+++ resolved
@@ -17,19 +17,12 @@
 [workspace.dependencies]
 imgproc = { version = "0.3.12", path = "imgproc" }
 yuv-sys = { version = "0.3.7", path = "yuv-sys" }
-<<<<<<< HEAD
-libwebrtc = { version = "0.3.13", path = "libwebrtc" }
-livekit-api = { version = "0.4.4", path = "livekit-api" }
-livekit-ffi = { version = "0.12.29", path = "livekit-ffi" }
-livekit-protocol = { version = "0.4.1", path = "livekit-protocol" }
-=======
 libwebrtc = { version = "0.3.12", path = "libwebrtc" }
 livekit-api = { version = "0.4.5", path = "livekit-api" }
 livekit-ffi = { version = "0.12.31", path = "livekit-ffi" }
 livekit-protocol = { version = "0.4.0", path = "livekit-protocol" }
->>>>>>> ab25c30e
 livekit-runtime = { version = "0.4.0", path = "livekit-runtime" }
 livekit = { version = "0.7.16", path = "livekit" }
 soxr-sys = { version = "0.1.0", path = "soxr-sys" }
 webrtc-sys-build = { version = "0.3.7", path = "webrtc-sys/build" }
-webrtc-sys = { git = "https://github.com/Evolving-Software/livekit-rust-sdks", rev = "6609801242b92551112136aa9c32e6bdae7ec809" }+webrtc-sys = { version = "0.3.9", path = "webrtc-sys" }