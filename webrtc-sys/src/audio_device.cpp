/*
 * Copyright 2023 LiveKit
 *
 * Licensed under the Apache License, Version 2.0 (the “License”);
 * you may not use this file except in compliance with the License.
 * You may obtain a copy of the License at
 *
 *     http://www.apache.org/licenses/LICENSE-2.0
 *
 * Unless required by applicable law or agreed to in writing, software
 * distributed under the License is distributed on an “AS IS” BASIS,
 * WITHOUT WARRANTIES OR CONDITIONS OF ANY KIND, either express or implied.
 * See the License for the specific language governing permissions and
 * limitations under the License.
 */

#include "livekit/audio_device.h"

<<<<<<< HEAD
const int kChannels = 2;
const int kBytesPerSample = kChannels * sizeof(int16_t);
const int kSampleRate = 48000;
=======
const int kSampleRate = 48000;
const int kChannels = 2;
const int kBytesPerSample = kChannels * sizeof(int16_t);
>>>>>>> 01c81bb5
const int kSamplesPer10Ms = kSampleRate / 100;

namespace livekit {

AudioDevice::AudioDevice(webrtc::TaskQueueFactory* task_queue_factory)
    : task_queue_factory_(task_queue_factory),
      data_(kSamplesPer10Ms * kChannels) {}

AudioDevice::~AudioDevice() {
  Terminate();
}

int32_t AudioDevice::ActiveAudioLayer(AudioLayer* audioLayer) const {
  *audioLayer = AudioLayer::kDummyAudio;
  return 0;
}

int32_t AudioDevice::RegisterAudioCallback(webrtc::AudioTransport* transport) {
  webrtc::MutexLock lock(&mutex_);
  audio_transport_ = transport;
  return 0;
}

int32_t AudioDevice::Init() {
  webrtc::MutexLock lock(&mutex_);
  if (initialized_)
    return 0;

  audio_queue_ =
      std::make_unique<rtc::TaskQueue>(task_queue_factory_->CreateTaskQueue(
          "AudioDevice", webrtc::TaskQueueFactory::Priority::NORMAL));

  audio_task_ =
      webrtc::RepeatingTaskHandle::Start(audio_queue_->Get(), [this]() {
        webrtc::MutexLock lock(&mutex_);

        if (playing_) {
          int64_t elapsed_time_ms = -1;
          int64_t ntp_time_ms = -1;
          size_t n_samples_out = 0;
          void* data = data_.data();

          // Request the AudioData, otherwise WebRTC will ignore the packets.
          // 10ms of audio data.
          audio_transport_->NeedMorePlayData(
              kSamplesPer10Ms, kBytesPerSample, kChannels, kSampleRate, data,
              n_samples_out, &elapsed_time_ms, &ntp_time_ms);
        }

        return webrtc::TimeDelta::Millis(10);
      });

  initialized_ = true;
  return 0;
}

int32_t AudioDevice::Terminate() {
  {
    webrtc::MutexLock lock(&mutex_);
    if (!initialized_)
      return 0;

    initialized_ = false;
  }
  audio_queue_ = nullptr;
  return 0;
}

bool AudioDevice::Initialized() const {
  webrtc::MutexLock lock(&mutex_);
  return initialized_;
}

int16_t AudioDevice::PlayoutDevices() {
  return 0;
}

int16_t AudioDevice::RecordingDevices() {
  return 0;
}

int32_t AudioDevice::PlayoutDeviceName(uint16_t index,
                                       char name[webrtc::kAdmMaxDeviceNameSize],
                                       char guid[webrtc::kAdmMaxGuidSize]) {
  return 0;
}

int32_t AudioDevice::RecordingDeviceName(
    uint16_t index,
    char name[webrtc::kAdmMaxDeviceNameSize],
    char guid[webrtc::kAdmMaxGuidSize]) {
  return 0;
}

int32_t AudioDevice::SetPlayoutDevice(uint16_t index) {
  return 0;
}

int32_t AudioDevice::SetPlayoutDevice(WindowsDeviceType device) {
  return 0;
}

int32_t AudioDevice::SetRecordingDevice(uint16_t index) {
  return 0;
}

int32_t AudioDevice::SetRecordingDevice(WindowsDeviceType device) {
  return 0;
}

int32_t AudioDevice::PlayoutIsAvailable(bool* available) {
  return 0;
}

int32_t AudioDevice::InitPlayout() {
  return 0;
}

bool AudioDevice::PlayoutIsInitialized() const {
  return false;
}

int32_t AudioDevice::RecordingIsAvailable(bool* available) {
  return 0;
}

int32_t AudioDevice::InitRecording() {
  return 0;
}

bool AudioDevice::RecordingIsInitialized() const {
  return false;
}

int32_t AudioDevice::StartPlayout() {
  webrtc::MutexLock lock(&mutex_);
  playing_ = true;
  return 0;
}

int32_t AudioDevice::StopPlayout() {
  webrtc::MutexLock lock(&mutex_);
  playing_ = false;
  return 0;
}

bool AudioDevice::Playing() const {
  webrtc::MutexLock lock(&mutex_);
  return playing_;
}

int32_t AudioDevice::StartRecording() {
  return 0;
}

int32_t AudioDevice::StopRecording() {
  return 0;
}

bool AudioDevice::Recording() const {
  return false;
}

int32_t AudioDevice::InitSpeaker() {
  return 0;
}

bool AudioDevice::SpeakerIsInitialized() const {
  return false;
}

int32_t AudioDevice::InitMicrophone() {
  return 0;
}

bool AudioDevice::MicrophoneIsInitialized() const {
  return false;
}

int32_t AudioDevice::SpeakerVolumeIsAvailable(bool* available) {
  return 0;
}

int32_t AudioDevice::SetSpeakerVolume(uint32_t volume) {
  return 0;
}

int32_t AudioDevice::SpeakerVolume(uint32_t* volume) const {
  return 0;
}

int32_t AudioDevice::MaxSpeakerVolume(uint32_t* maxVolume) const {
  return 0;
}

int32_t AudioDevice::MinSpeakerVolume(uint32_t* minVolume) const {
  return 0;
}

int32_t AudioDevice::MicrophoneVolumeIsAvailable(bool* available) {
  return 0;
}

int32_t AudioDevice::SetMicrophoneVolume(uint32_t volume) {
  return 0;
}

int32_t AudioDevice::MicrophoneVolume(uint32_t* volume) const {
  return 0;
}

int32_t AudioDevice::MaxMicrophoneVolume(uint32_t* maxVolume) const {
  return 0;
}

int32_t AudioDevice::MinMicrophoneVolume(uint32_t* minVolume) const {
  return 0;
}

int32_t AudioDevice::SpeakerMuteIsAvailable(bool* available) {
  return 0;
}

int32_t AudioDevice::SetSpeakerMute(bool enable) {
  return 0;
}

int32_t AudioDevice::SpeakerMute(bool* enabled) const {
  return 0;
}

int32_t AudioDevice::MicrophoneMuteIsAvailable(bool* available) {
  return 0;
}

int32_t AudioDevice::SetMicrophoneMute(bool enable) {
  return 0;
}

int32_t AudioDevice::MicrophoneMute(bool* enabled) const {
  return 0;
}

int32_t AudioDevice::StereoPlayoutIsAvailable(bool* available) const {
  *available = true;
  return 0;
}

int32_t AudioDevice::SetStereoPlayout(bool enable) {
  return 0;
}

int32_t AudioDevice::StereoPlayout(bool* enabled) const {
  return 0;
}

int32_t AudioDevice::StereoRecordingIsAvailable(bool* available) const {
  return 0;
}

int32_t AudioDevice::SetStereoRecording(bool enable) {
  return 0;
}

int32_t AudioDevice::StereoRecording(bool* enabled) const {
  *enabled = true;
  return 0;
}

int32_t AudioDevice::PlayoutDelay(uint16_t* delayMS) const {
  return 0;
}

bool AudioDevice::BuiltInAECIsAvailable() const {
  return false;
}

bool AudioDevice::BuiltInAGCIsAvailable() const {
  return false;
}

bool AudioDevice::BuiltInNSIsAvailable() const {
  return false;
}

int32_t AudioDevice::EnableBuiltInAEC(bool enable) {
  return 0;
}

int32_t AudioDevice::EnableBuiltInAGC(bool enable) {
  return 0;
}

int32_t AudioDevice::EnableBuiltInNS(bool enable) {
  return 0;
}

#if defined(WEBRTC_IOS)
int AudioDevice::GetPlayoutAudioParameters(
    webrtc::AudioParameters* params) const {
  return 0;
}

int AudioDevice::GetRecordAudioParameters(
    webrtc::AudioParameters* params) const {
  return 0;
}
#endif  // WEBRTC_IOS

int32_t AudioDevice::SetAudioDeviceSink(webrtc::AudioDeviceSink* sink) const {
  return 0;
}

}  // namespace livekit<|MERGE_RESOLUTION|>--- conflicted
+++ resolved
@@ -16,15 +16,9 @@
 
 #include "livekit/audio_device.h"
 
-<<<<<<< HEAD
-const int kChannels = 2;
-const int kBytesPerSample = kChannels * sizeof(int16_t);
-const int kSampleRate = 48000;
-=======
 const int kSampleRate = 48000;
 const int kChannels = 2;
 const int kBytesPerSample = kChannels * sizeof(int16_t);
->>>>>>> 01c81bb5
 const int kSamplesPer10Ms = kSampleRate / 100;
 
 namespace livekit {
