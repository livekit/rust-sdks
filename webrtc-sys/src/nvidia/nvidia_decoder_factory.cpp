--- conflicted
+++ resolved
@@ -77,22 +77,12 @@
 NvidiaVideoDecoderFactory::~NvidiaVideoDecoderFactory() {}
 
 bool NvidiaVideoDecoderFactory::IsSupported() {
-<<<<<<< HEAD
   if (!livekit::CudaContext::IsAvailable()) {
-    std::cout << "Cuda Context is not available." << std::endl;
+    RTC_LOG(LS_WARNING) << "Cuda Context is not available.";
     return false;
   }
 
   std::cout << "Nvidia Decoder is supported." << std::endl;
-=======
-  // Check if the CUDA context can be initialized.
-  auto cu_context = std::make_unique<livekit::CudaContext>();
-  if (!cu_context->Initialize()) {
-    RTC_LOG(LS_WARNING) << "Failed to initialize CUDA context.";
-    return false;
-  }
-  RTC_LOG(LS_INFO) << "Nvidia Decoder is supported.";
->>>>>>> 2365e2ef
   return true;
 }
 
