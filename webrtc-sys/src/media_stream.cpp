/*
 * Copyright 2023 LiveKit
 *
 * Licensed under the Apache License, Version 2.0 (the “License”);
 * you may not use this file except in compliance with the License.
 * You may obtain a copy of the License at
 *
 *     http://www.apache.org/licenses/LICENSE-2.0
 *
 * Unless required by applicable law or agreed to in writing, software
 * distributed under the License is distributed on an “AS IS” BASIS,
 * WITHOUT WARRANTIES OR CONDITIONS OF ANY KIND, either express or implied.
 * See the License for the specific language governing permissions and
 * limitations under the License.
 */

#include "livekit/media_stream.h"

#include <algorithm>
#include <iostream>
#include <memory>

#include "api/media_stream_interface.h"
#include "api/video/video_frame.h"
#include "api/video/video_rotation.h"
#include "audio/remix_resample.h"
#include "common_audio/include/audio_util.h"
#include "rtc_base/logging.h"
#include "rtc_base/ref_counted_object.h"
#include "rtc_base/time_utils.h"

namespace livekit {

MediaStream::MediaStream(
    std::shared_ptr<RtcRuntime> rtc_runtime,
    rtc::scoped_refptr<webrtc::MediaStreamInterface> stream)
    : rtc_runtime_(rtc_runtime), media_stream_(std::move(stream)) {}

rust::String MediaStream::id() const {
  return media_stream_->id();
}

rust::Vec<VideoTrackPtr> MediaStream::get_video_tracks() const {
  rust::Vec<VideoTrackPtr> rust;
  for (auto video : media_stream_->GetVideoTracks())
    rust.push_back(
        VideoTrackPtr{rtc_runtime_->get_or_create_video_track(video)});

  return rust;
}

rust::Vec<AudioTrackPtr> MediaStream::get_audio_tracks() const {
  rust::Vec<AudioTrackPtr> rust;
  for (auto audio : media_stream_->GetAudioTracks())
    rust.push_back(
        AudioTrackPtr{rtc_runtime_->get_or_create_audio_track(audio)});

  return rust;
}

std::shared_ptr<AudioTrack> MediaStream::find_audio_track(
    rust::String track_id) const {
  return rtc_runtime_->get_or_create_audio_track(
      media_stream_->FindAudioTrack(track_id.c_str()));
}

std::shared_ptr<VideoTrack> MediaStream::find_video_track(
    rust::String track_id) const {
  return rtc_runtime_->get_or_create_video_track(
      media_stream_->FindVideoTrack(track_id.c_str()));
}

bool MediaStream::add_track(std::shared_ptr<MediaStreamTrack> track) const {
  if (track->kind() == webrtc::MediaStreamTrackInterface::kVideoKind) {
    return media_stream_->AddTrack(
        rtc::scoped_refptr<webrtc::VideoTrackInterface>(
            static_cast<webrtc::VideoTrackInterface*>(
                track->rtc_track().get())));
  } else {
    return media_stream_->AddTrack(
        rtc::scoped_refptr<webrtc::AudioTrackInterface>(
            static_cast<webrtc::AudioTrackInterface*>(
                track->rtc_track().get())));
  }
}

bool MediaStream::remove_track(std::shared_ptr<MediaStreamTrack> track) const {
  if (track->kind() == webrtc::MediaStreamTrackInterface::kVideoKind) {
    return media_stream_->RemoveTrack(
        rtc::scoped_refptr<webrtc::VideoTrackInterface>(
            static_cast<webrtc::VideoTrackInterface*>(
                track->rtc_track().get())));
  } else {
    return media_stream_->RemoveTrack(
        rtc::scoped_refptr<webrtc::AudioTrackInterface>(
            static_cast<webrtc::AudioTrackInterface*>(
                track->rtc_track().get())));
  }
}

<<<<<<< HEAD
MediaStreamTrack::MediaStreamTrack(
    rtc::scoped_refptr<webrtc::MediaStreamTrackInterface> track)
    : track_(std::move(track)) {}

std::shared_ptr<MediaStreamTrack> MediaStreamTrack::from(
    rtc::scoped_refptr<webrtc::MediaStreamTrackInterface> track) {
  if (track->kind() == webrtc::MediaStreamTrackInterface::kVideoKind) {
    return std::make_shared<VideoTrack>(
        rtc::scoped_refptr<webrtc::VideoTrackInterface>(
            static_cast<webrtc::VideoTrackInterface*>(track.get())));
  } else {
    return std::make_shared<AudioTrack>(
        rtc::scoped_refptr<webrtc::AudioTrackInterface>(
            static_cast<webrtc::AudioTrackInterface*>(track.get())));
  }
}

rust::String MediaStreamTrack::kind() const {
  return track_->kind();
}

rust::String MediaStreamTrack::id() const {
  return track_->id();
}

bool MediaStreamTrack::enabled() const {
  return track_->enabled();
}

bool MediaStreamTrack::set_enabled(bool enable) const {
  return track_->set_enabled(enable);
}

TrackState MediaStreamTrack::state() const {
  return static_cast<TrackState>(track_->state());
}

AudioTrack::AudioTrack(rtc::scoped_refptr<webrtc::AudioTrackInterface> track)
    : MediaStreamTrack(std::move(track)) {}

void AudioTrack::add_sink(NativeAudioSink& sink) const {
  track()->AddSink(&sink);
}

void AudioTrack::remove_sink(NativeAudioSink& sink) const {
  track()->RemoveSink(&sink);
}

NativeAudioSink::NativeAudioSink(rust::Box<AudioSinkWrapper> observer)
    : observer_(std::move(observer)) {}

void NativeAudioSink::OnData(const void* audio_data,
                             int bits_per_sample,
                             int sample_rate,
                             size_t number_of_channels,
                             size_t number_of_frames) {
  RTC_CHECK_EQ(16, bits_per_sample);

  observer_->on_data(static_cast<const int16_t*>(audio_data), sample_rate,
                     number_of_channels, number_of_frames);
}

std::unique_ptr<NativeAudioSink> new_native_audio_sink(
    rust::Box<AudioSinkWrapper> observer) {
  return std::make_unique<NativeAudioSink>(std::move(observer));
}

NativeAudioTrackSource::NativeAudioTrackSource() {
  options_.echo_cancellation = false;
  options_.auto_gain_control = false;
  options_.noise_suppression = false;
}

webrtc::MediaSourceInterface::SourceState NativeAudioTrackSource::state()
    const {
  return webrtc::MediaSourceInterface::SourceState::kLive;
}

bool NativeAudioTrackSource::remote() const {
  return false;
}

const cricket::AudioOptions NativeAudioTrackSource::options() const {
  return options_;
}

void NativeAudioTrackSource::AddSink(webrtc::AudioTrackSinkInterface* sink) {
  webrtc::MutexLock lock(&mutex_);
  sinks_.push_back(sink);
}

void NativeAudioTrackSource::RemoveSink(webrtc::AudioTrackSinkInterface* sink) {
  webrtc::MutexLock lock(&mutex_);
  sinks_.erase(std::remove(sinks_.begin(), sinks_.end(), sink), sinks_.end());
}

void NativeAudioTrackSource::on_captured_frame(const int16_t* data,
                                               int sample_rate,
                                               size_t number_of_channels,
                                               size_t number_of_frames) {
  webrtc::MutexLock lock(&mutex_);
  for (auto sink : sinks_) {
    sink->OnData(data, 16, sample_rate, number_of_channels, number_of_frames);
  }
}

AudioTrackSource::AudioTrackSource(
    rtc::scoped_refptr<NativeAudioTrackSource> source)
    : source_(std::move(source)) {}

void AudioTrackSource::on_captured_frame(const int16_t* audio_data,
                                         int sample_rate,
                                         size_t number_of_channels,
                                         size_t number_of_frames) const {
  source_->on_captured_frame(audio_data, sample_rate, number_of_channels,
                             number_of_frames);
}

rtc::scoped_refptr<NativeAudioTrackSource> AudioTrackSource::get() const {
  return source_;
}

std::shared_ptr<AudioTrackSource> new_audio_track_source() {
  return std::make_shared<AudioTrackSource>(
      rtc::make_ref_counted<NativeAudioTrackSource>());
}

VideoTrack::VideoTrack(rtc::scoped_refptr<webrtc::VideoTrackInterface> track)
    : MediaStreamTrack(std::move(track)) {}

void VideoTrack::add_sink(NativeVideoFrameSink& sink) const {
  track()->AddOrUpdateSink(&sink, rtc::VideoSinkWants());
}

void VideoTrack::remove_sink(NativeVideoFrameSink& sink) const {
  track()->RemoveSink(&sink);
}

void VideoTrack::set_should_receive(bool should_receive) const {
  track()->set_should_receive(should_receive);
}

bool VideoTrack::should_receive() const {
  return track()->should_receive();
}

ContentHint VideoTrack::content_hint() const {
  return static_cast<ContentHint>(track()->content_hint());
}

void VideoTrack::set_content_hint(ContentHint hint) const {
  track()->set_content_hint(
      static_cast<webrtc::VideoTrackInterface::ContentHint>(hint));
}

NativeVideoFrameSink::NativeVideoFrameSink(
    rust::Box<VideoFrameSinkWrapper> observer)
    : observer_(std::move(observer)) {}

void NativeVideoFrameSink::OnFrame(const webrtc::VideoFrame& frame) {
  fprintf(stderr, "webrtc-sys::NativeVideoFrameSink::OnFrame\n");
  observer_->on_frame(std::make_unique<VideoFrame>(frame));
}

void NativeVideoFrameSink::OnDiscardedFrame() {
  observer_->on_discarded_frame();
}

void NativeVideoFrameSink::OnConstraintsChanged(
    const webrtc::VideoTrackSourceConstraints& constraints) {
  VideoTrackSourceConstraints cst;
  cst.min_fps = constraints.min_fps.value_or(-1);
  cst.max_fps = constraints.max_fps.value_or(-1);
  observer_->on_constraints_changed(cst);
}

std::unique_ptr<NativeVideoFrameSink> new_native_video_frame_sink(
    rust::Box<VideoFrameSinkWrapper> observer) {
  return std::make_unique<NativeVideoFrameSink>(std::move(observer));
}

NativeVideoTrackSource::NativeVideoTrackSource()
    : rtc::AdaptedVideoTrackSource(4) {}

NativeVideoTrackSource::~NativeVideoTrackSource() {}

bool NativeVideoTrackSource::is_screencast() const {
  return false;
}

absl::optional<bool> NativeVideoTrackSource::needs_denoising() const {
  return false;
}

webrtc::MediaSourceInterface::SourceState NativeVideoTrackSource::state()
    const {
  return SourceState::kLive;
}

bool NativeVideoTrackSource::remote() const {
  return false;
}

bool NativeVideoTrackSource::on_captured_frame(
    const webrtc::VideoFrame& frame) {
  webrtc::MutexLock lock(&mutex_);

  int64_t aligned_timestamp_us = timestamp_aligner_.TranslateTimestamp(
      frame.timestamp_us(), rtc::TimeMicros());

  rtc::scoped_refptr<webrtc::VideoFrameBuffer> buffer =
      frame.video_frame_buffer();

  int adapted_width, adapted_height, crop_width, crop_height, crop_x, crop_y;
  if (!AdaptFrame(buffer->width(), buffer->height(), aligned_timestamp_us,
                  &adapted_width, &adapted_height, &crop_width, &crop_height,
                  &crop_x, &crop_y)) {
    return false;
  }

  if (adapted_width != frame.width() || adapted_height != frame.height()) {
    buffer = buffer->CropAndScale(crop_x, crop_y, crop_width, crop_height,
                                  adapted_width, adapted_height);
  }

  webrtc::VideoRotation rotation = frame.rotation();
  if (apply_rotation() && rotation != webrtc::kVideoRotation_0) {
    // If the buffer is I420, rtc::AdaptedVideoTrackSource will handle the
    // rotation for us.
    buffer = buffer->ToI420();
  }

  OnFrame(webrtc::VideoFrame::Builder()
              .set_video_frame_buffer(buffer)
              .set_rotation(rotation)
              .set_timestamp_us(aligned_timestamp_us)
              .build());

  return true;
}

AdaptedVideoTrackSource::AdaptedVideoTrackSource(
    rtc::scoped_refptr<NativeVideoTrackSource> source)
    : source_(source) {}

bool AdaptedVideoTrackSource::on_captured_frame(
    const std::unique_ptr<VideoFrame>& frame) const {
  auto rtc_frame = frame->get();
  rtc_frame.set_timestamp_us(rtc::TimeMicros());

  // auto buffer = webrtc::I420Buffer::Create(1280, 720);
  // webrtc::I420Buffer::SetBlack(buffer.get());
  // rtc_frame.set_video_frame_buffer(buffer);

  return source_->on_captured_frame(rtc_frame);
}

rtc::scoped_refptr<NativeVideoTrackSource> AdaptedVideoTrackSource::get()
    const {
  return source_;
}

std::shared_ptr<AdaptedVideoTrackSource> new_adapted_video_track_source() {
  return std::make_shared<AdaptedVideoTrackSource>(
      rtc::make_ref_counted<NativeVideoTrackSource>());
}

=======
>>>>>>> 55bda130
}  // namespace livekit<|MERGE_RESOLUTION|>--- conflicted
+++ resolved
@@ -98,274 +98,4 @@
   }
 }
 
-<<<<<<< HEAD
-MediaStreamTrack::MediaStreamTrack(
-    rtc::scoped_refptr<webrtc::MediaStreamTrackInterface> track)
-    : track_(std::move(track)) {}
-
-std::shared_ptr<MediaStreamTrack> MediaStreamTrack::from(
-    rtc::scoped_refptr<webrtc::MediaStreamTrackInterface> track) {
-  if (track->kind() == webrtc::MediaStreamTrackInterface::kVideoKind) {
-    return std::make_shared<VideoTrack>(
-        rtc::scoped_refptr<webrtc::VideoTrackInterface>(
-            static_cast<webrtc::VideoTrackInterface*>(track.get())));
-  } else {
-    return std::make_shared<AudioTrack>(
-        rtc::scoped_refptr<webrtc::AudioTrackInterface>(
-            static_cast<webrtc::AudioTrackInterface*>(track.get())));
-  }
-}
-
-rust::String MediaStreamTrack::kind() const {
-  return track_->kind();
-}
-
-rust::String MediaStreamTrack::id() const {
-  return track_->id();
-}
-
-bool MediaStreamTrack::enabled() const {
-  return track_->enabled();
-}
-
-bool MediaStreamTrack::set_enabled(bool enable) const {
-  return track_->set_enabled(enable);
-}
-
-TrackState MediaStreamTrack::state() const {
-  return static_cast<TrackState>(track_->state());
-}
-
-AudioTrack::AudioTrack(rtc::scoped_refptr<webrtc::AudioTrackInterface> track)
-    : MediaStreamTrack(std::move(track)) {}
-
-void AudioTrack::add_sink(NativeAudioSink& sink) const {
-  track()->AddSink(&sink);
-}
-
-void AudioTrack::remove_sink(NativeAudioSink& sink) const {
-  track()->RemoveSink(&sink);
-}
-
-NativeAudioSink::NativeAudioSink(rust::Box<AudioSinkWrapper> observer)
-    : observer_(std::move(observer)) {}
-
-void NativeAudioSink::OnData(const void* audio_data,
-                             int bits_per_sample,
-                             int sample_rate,
-                             size_t number_of_channels,
-                             size_t number_of_frames) {
-  RTC_CHECK_EQ(16, bits_per_sample);
-
-  observer_->on_data(static_cast<const int16_t*>(audio_data), sample_rate,
-                     number_of_channels, number_of_frames);
-}
-
-std::unique_ptr<NativeAudioSink> new_native_audio_sink(
-    rust::Box<AudioSinkWrapper> observer) {
-  return std::make_unique<NativeAudioSink>(std::move(observer));
-}
-
-NativeAudioTrackSource::NativeAudioTrackSource() {
-  options_.echo_cancellation = false;
-  options_.auto_gain_control = false;
-  options_.noise_suppression = false;
-}
-
-webrtc::MediaSourceInterface::SourceState NativeAudioTrackSource::state()
-    const {
-  return webrtc::MediaSourceInterface::SourceState::kLive;
-}
-
-bool NativeAudioTrackSource::remote() const {
-  return false;
-}
-
-const cricket::AudioOptions NativeAudioTrackSource::options() const {
-  return options_;
-}
-
-void NativeAudioTrackSource::AddSink(webrtc::AudioTrackSinkInterface* sink) {
-  webrtc::MutexLock lock(&mutex_);
-  sinks_.push_back(sink);
-}
-
-void NativeAudioTrackSource::RemoveSink(webrtc::AudioTrackSinkInterface* sink) {
-  webrtc::MutexLock lock(&mutex_);
-  sinks_.erase(std::remove(sinks_.begin(), sinks_.end(), sink), sinks_.end());
-}
-
-void NativeAudioTrackSource::on_captured_frame(const int16_t* data,
-                                               int sample_rate,
-                                               size_t number_of_channels,
-                                               size_t number_of_frames) {
-  webrtc::MutexLock lock(&mutex_);
-  for (auto sink : sinks_) {
-    sink->OnData(data, 16, sample_rate, number_of_channels, number_of_frames);
-  }
-}
-
-AudioTrackSource::AudioTrackSource(
-    rtc::scoped_refptr<NativeAudioTrackSource> source)
-    : source_(std::move(source)) {}
-
-void AudioTrackSource::on_captured_frame(const int16_t* audio_data,
-                                         int sample_rate,
-                                         size_t number_of_channels,
-                                         size_t number_of_frames) const {
-  source_->on_captured_frame(audio_data, sample_rate, number_of_channels,
-                             number_of_frames);
-}
-
-rtc::scoped_refptr<NativeAudioTrackSource> AudioTrackSource::get() const {
-  return source_;
-}
-
-std::shared_ptr<AudioTrackSource> new_audio_track_source() {
-  return std::make_shared<AudioTrackSource>(
-      rtc::make_ref_counted<NativeAudioTrackSource>());
-}
-
-VideoTrack::VideoTrack(rtc::scoped_refptr<webrtc::VideoTrackInterface> track)
-    : MediaStreamTrack(std::move(track)) {}
-
-void VideoTrack::add_sink(NativeVideoFrameSink& sink) const {
-  track()->AddOrUpdateSink(&sink, rtc::VideoSinkWants());
-}
-
-void VideoTrack::remove_sink(NativeVideoFrameSink& sink) const {
-  track()->RemoveSink(&sink);
-}
-
-void VideoTrack::set_should_receive(bool should_receive) const {
-  track()->set_should_receive(should_receive);
-}
-
-bool VideoTrack::should_receive() const {
-  return track()->should_receive();
-}
-
-ContentHint VideoTrack::content_hint() const {
-  return static_cast<ContentHint>(track()->content_hint());
-}
-
-void VideoTrack::set_content_hint(ContentHint hint) const {
-  track()->set_content_hint(
-      static_cast<webrtc::VideoTrackInterface::ContentHint>(hint));
-}
-
-NativeVideoFrameSink::NativeVideoFrameSink(
-    rust::Box<VideoFrameSinkWrapper> observer)
-    : observer_(std::move(observer)) {}
-
-void NativeVideoFrameSink::OnFrame(const webrtc::VideoFrame& frame) {
-  fprintf(stderr, "webrtc-sys::NativeVideoFrameSink::OnFrame\n");
-  observer_->on_frame(std::make_unique<VideoFrame>(frame));
-}
-
-void NativeVideoFrameSink::OnDiscardedFrame() {
-  observer_->on_discarded_frame();
-}
-
-void NativeVideoFrameSink::OnConstraintsChanged(
-    const webrtc::VideoTrackSourceConstraints& constraints) {
-  VideoTrackSourceConstraints cst;
-  cst.min_fps = constraints.min_fps.value_or(-1);
-  cst.max_fps = constraints.max_fps.value_or(-1);
-  observer_->on_constraints_changed(cst);
-}
-
-std::unique_ptr<NativeVideoFrameSink> new_native_video_frame_sink(
-    rust::Box<VideoFrameSinkWrapper> observer) {
-  return std::make_unique<NativeVideoFrameSink>(std::move(observer));
-}
-
-NativeVideoTrackSource::NativeVideoTrackSource()
-    : rtc::AdaptedVideoTrackSource(4) {}
-
-NativeVideoTrackSource::~NativeVideoTrackSource() {}
-
-bool NativeVideoTrackSource::is_screencast() const {
-  return false;
-}
-
-absl::optional<bool> NativeVideoTrackSource::needs_denoising() const {
-  return false;
-}
-
-webrtc::MediaSourceInterface::SourceState NativeVideoTrackSource::state()
-    const {
-  return SourceState::kLive;
-}
-
-bool NativeVideoTrackSource::remote() const {
-  return false;
-}
-
-bool NativeVideoTrackSource::on_captured_frame(
-    const webrtc::VideoFrame& frame) {
-  webrtc::MutexLock lock(&mutex_);
-
-  int64_t aligned_timestamp_us = timestamp_aligner_.TranslateTimestamp(
-      frame.timestamp_us(), rtc::TimeMicros());
-
-  rtc::scoped_refptr<webrtc::VideoFrameBuffer> buffer =
-      frame.video_frame_buffer();
-
-  int adapted_width, adapted_height, crop_width, crop_height, crop_x, crop_y;
-  if (!AdaptFrame(buffer->width(), buffer->height(), aligned_timestamp_us,
-                  &adapted_width, &adapted_height, &crop_width, &crop_height,
-                  &crop_x, &crop_y)) {
-    return false;
-  }
-
-  if (adapted_width != frame.width() || adapted_height != frame.height()) {
-    buffer = buffer->CropAndScale(crop_x, crop_y, crop_width, crop_height,
-                                  adapted_width, adapted_height);
-  }
-
-  webrtc::VideoRotation rotation = frame.rotation();
-  if (apply_rotation() && rotation != webrtc::kVideoRotation_0) {
-    // If the buffer is I420, rtc::AdaptedVideoTrackSource will handle the
-    // rotation for us.
-    buffer = buffer->ToI420();
-  }
-
-  OnFrame(webrtc::VideoFrame::Builder()
-              .set_video_frame_buffer(buffer)
-              .set_rotation(rotation)
-              .set_timestamp_us(aligned_timestamp_us)
-              .build());
-
-  return true;
-}
-
-AdaptedVideoTrackSource::AdaptedVideoTrackSource(
-    rtc::scoped_refptr<NativeVideoTrackSource> source)
-    : source_(source) {}
-
-bool AdaptedVideoTrackSource::on_captured_frame(
-    const std::unique_ptr<VideoFrame>& frame) const {
-  auto rtc_frame = frame->get();
-  rtc_frame.set_timestamp_us(rtc::TimeMicros());
-
-  // auto buffer = webrtc::I420Buffer::Create(1280, 720);
-  // webrtc::I420Buffer::SetBlack(buffer.get());
-  // rtc_frame.set_video_frame_buffer(buffer);
-
-  return source_->on_captured_frame(rtc_frame);
-}
-
-rtc::scoped_refptr<NativeVideoTrackSource> AdaptedVideoTrackSource::get()
-    const {
-  return source_;
-}
-
-std::shared_ptr<AdaptedVideoTrackSource> new_adapted_video_track_source() {
-  return std::make_shared<AdaptedVideoTrackSource>(
-      rtc::make_ref_counted<NativeVideoTrackSource>());
-}
-
-=======
->>>>>>> 55bda130
 }  // namespace livekit