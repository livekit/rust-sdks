--- conflicted
+++ resolved
@@ -7,13 +7,8 @@
 repository = "https://github.com/livekit/client-sdk-rust" 
 
 [dependencies]
-<<<<<<< HEAD
-reqwest = { version = "0.11", features = ["blocking", "json", "rustls-tls"], default-features = false }
-zip = "0.6.3"
-=======
 reqwest = { version = "0.11", default-features = false, features = ["rustls-tls-native-roots", "blocking"] }
 zip = "0.6"
->>>>>>> 4fb5213c
 regex = "1.0"
 scratch = "1.0"
 fs2 = "0.4"
