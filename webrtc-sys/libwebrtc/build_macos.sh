#!/bin/bash
# Copyright 2023 LiveKit, Inc.
#
# Licensed under the Apache License, Version 2.0 (the "License");
# you may not use this file except in compliance with the License.
# You may obtain a copy of the License at
#
#     http://www.apache.org/licenses/LICENSE-2.0
#
# Unless required by applicable law or agreed to in writing, software
# distributed under the License is distributed on an "AS IS" BASIS,
# WITHOUT WARRANTIES OR CONDITIONS OF ANY KIND, either express or implied.
# See the License for the specific language governing permissions and
# limitations under the License.


arch=""
profile="release"

while [ "$#" -gt 0 ]; do
  case "$1" in
    --arch)
      arch="$2"
      if [ "$arch" != "x64" ] && [ "$arch" != "arm64" ]; then
        echo "Error: Invalid value for --arch. Must be 'x64' or 'arm64'."
        exit 1
      fi
      shift 2
      ;;
    --profile)
      profile="$2"
      if [ "$profile" != "debug" ] && [ "$profile" != "release" ]; then
        echo "Error: Invalid value for --profile. Must be 'debug' or 'release'."
        exit 1
      fi
      shift 2
      ;;
    *)
      echo "Error: Unknown argument '$1'"
      exit 1
      ;;
  esac
done

if [ -z "$arch" ]; then
  echo "Error: --arch must be set."
  exit 1
fi

echo "Building LiveKit WebRTC - MacOS"
echo "Arch: $arch"
echo "Profile: $profile"

if [ ! -e "$(pwd)/depot_tools" ]
then
  git clone --depth 1 https://chromium.googlesource.com/chromium/tools/depot_tools.git
fi

export COMMAND_DIR=$(cd $(dirname $0); pwd)
export PATH="$(pwd)/depot_tools:$PATH"
export OUTPUT_DIR="$(pwd)/src/out-$arch-$profile"
export ARTIFACTS_DIR="$(pwd)/mac-$arch-$profile"

if [ ! -e "$(pwd)/src" ]
then
  gclient sync -D --no-history
fi

cd src
git apply "$COMMAND_DIR/patches/add_licenses.patch" -v --ignore-space-change --ignore-whitespace --whitespace=nowarn
git apply "$COMMAND_DIR/patches/ssl_verify_callback_with_native_handle.patch" -v --ignore-space-change --ignore-whitespace --whitespace=nowarn
git apply "$COMMAND_DIR/patches/add_deps.patch" -v --ignore-space-change --ignore-whitespace --whitespace=nowarn

cd ..

mkdir -p "$ARTIFACTS_DIR/lib"

debug="false"
if [ "$profile" = "debug" ]; then
  debug="true"
fi

# generate ninja files
gn gen "$OUTPUT_DIR" --root="src" \
  --args="is_debug=$debug \
  enable_dsyms=$debug \
  target_os=\"mac\" \
  target_cpu=\"$arch\" \
  mac_deployment_target=\"10.15\" \
  treat_warnings_as_errors=false \
  rtc_enable_protobuf=false \
  rtc_include_tests=false \
  rtc_build_examples=false \
  rtc_build_tools=false \
  rtc_libvpx_build_vp9=true \
  enable_libaom=true \
  is_component_build=false \
  enable_stripping=true \
  rtc_enable_symbol_export=true \
  rtc_enable_objc_symbol_export=false \
  rtc_include_dav1d_in_internal_decoder_factory=true \
  rtc_use_h264=true \
  rtc_use_h265=true \
  use_custom_libcxx=false \
  clang_use_chrome_plugins=false \
  use_rtti=true \
  use_lld=false"

# build static library
<<<<<<< HEAD
ninja -C "$OUTPUT_DIR" livekit_rtc
=======
ninja -C "$OUTPUT_DIR" :default \
  api/audio_codecs:builtin_audio_decoder_factory \
  api/task_queue:default_task_queue_factory \
  sdk:native_api \
  sdk:default_codec_factory_objc \
  pc:peer_connection \
  sdk:videocapture_objc \
  sdk:mac_framework_objc \
  desktop_capture_objc
>>>>>>> 7b03bf74

# make libwebrtc.a
# don't include nasm
#ar -rc "$ARTIFACTS_DIR/lib/libwebrtc.a" `find "$OUTPUT_DIR/obj" -name '*.o' -not -path "*/third_party/nasm/*"`

#python3 "./src/tools_webrtc/libs/generate_licenses.py" \
#  --target :webrtc "$OUTPUT_DIR" "$OUTPUT_DIR"

cp "$OUTPUT_DIR/obj/webrtc.ninja" "$ARTIFACTS_DIR"
cp "$OUTPUT_DIR/args.gn" "$ARTIFACTS_DIR"
cp "$OUTPUT_DIR/LICENSE.md" "$ARTIFACTS_DIR"
cp "$OUTPUT_DIR/liblivekit_rtc.dylib" "$ARTIFACTS_DIR/lib"

<<<<<<< HEAD
#cd src
# find . -name "*.h" -print | cpio -pd "$ARTIFACTS_DIR/include"
=======
cd src
find . -name "*.h" -print | cpio -pd "$ARTIFACTS_DIR/include"
find . -name "*.inc" -print | cpio -pd "$ARTIFACTS_DIR/include"
>>>>>>> 7b03bf74
<|MERGE_RESOLUTION|>--- conflicted
+++ resolved
@@ -107,37 +107,20 @@
   use_lld=false"
 
 # build static library
-<<<<<<< HEAD
 ninja -C "$OUTPUT_DIR" livekit_rtc
-=======
-ninja -C "$OUTPUT_DIR" :default \
-  api/audio_codecs:builtin_audio_decoder_factory \
-  api/task_queue:default_task_queue_factory \
-  sdk:native_api \
-  sdk:default_codec_factory_objc \
-  pc:peer_connection \
-  sdk:videocapture_objc \
-  sdk:mac_framework_objc \
-  desktop_capture_objc
->>>>>>> 7b03bf74
 
 # make libwebrtc.a
 # don't include nasm
 #ar -rc "$ARTIFACTS_DIR/lib/libwebrtc.a" `find "$OUTPUT_DIR/obj" -name '*.o' -not -path "*/third_party/nasm/*"`
 
-#python3 "./src/tools_webrtc/libs/generate_licenses.py" \
-#  --target :webrtc "$OUTPUT_DIR" "$OUTPUT_DIR"
+python3 "./src/tools_webrtc/libs/generate_licenses.py" \
+  --target :webrtc "$OUTPUT_DIR" "$OUTPUT_DIR"
 
 cp "$OUTPUT_DIR/obj/webrtc.ninja" "$ARTIFACTS_DIR"
 cp "$OUTPUT_DIR/args.gn" "$ARTIFACTS_DIR"
 cp "$OUTPUT_DIR/LICENSE.md" "$ARTIFACTS_DIR"
 cp "$OUTPUT_DIR/liblivekit_rtc.dylib" "$ARTIFACTS_DIR/lib"
 
-<<<<<<< HEAD
-#cd src
-# find . -name "*.h" -print | cpio -pd "$ARTIFACTS_DIR/include"
-=======
 cd src
 find . -name "*.h" -print | cpio -pd "$ARTIFACTS_DIR/include"
-find . -name "*.inc" -print | cpio -pd "$ARTIFACTS_DIR/include"
->>>>>>> 7b03bf74
+find . -name "*.inc" -print | cpio -pd "$ARTIFACTS_DIR/include"