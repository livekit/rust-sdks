[package]
name = "webrtc-sys"
version = "0.2.0"
edition = "2021"
homepage = "https://livekit.io"
license = "Apache-2.0"
description = "Unsafe bindings to libwebrtc"
repository = "https://github.com/livekit/client-sdk-rust"

[dependencies]
cxx = "1.0"
log = "0.4"

[build-dependencies]
<<<<<<< HEAD
# reqwest = { version = "0.11", default-features = false, features = ["blocking", "json", "rustls"] }
tar = "0.4"
flate2 = "1.0"
webrtc-sys-build = { version = "0.1.2", path = "./build" }
reqwest = { version = "0.11", features = ["blocking", "json"], default-features = false }
=======
webrtc-sys-build = { version = "0.2.0", path = "./build" }
>>>>>>> 4fb5213c
cxx-build = "1.0"
glob = "0.3"
cc = "1.0"

[dev-dependencies]
env_logger = "0.10"<|MERGE_RESOLUTION|>--- conflicted
+++ resolved
@@ -12,15 +12,7 @@
 log = "0.4"
 
 [build-dependencies]
-<<<<<<< HEAD
-# reqwest = { version = "0.11", default-features = false, features = ["blocking", "json", "rustls"] }
-tar = "0.4"
-flate2 = "1.0"
-webrtc-sys-build = { version = "0.1.2", path = "./build" }
-reqwest = { version = "0.11", features = ["blocking", "json"], default-features = false }
-=======
 webrtc-sys-build = { version = "0.2.0", path = "./build" }
->>>>>>> 4fb5213c
 cxx-build = "1.0"
 glob = "0.3"
 cc = "1.0"
