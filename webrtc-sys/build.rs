--- conflicted
+++ resolved
@@ -153,7 +153,6 @@
             println!("cargo:rustc-link-lib=dylib=pthread");
             println!("cargo:rustc-link-lib=dylib=m");
 
-<<<<<<< HEAD
             match target_arch.as_str() {
                 "x86_64" => {
                     builder
@@ -165,30 +164,28 @@
                         .file("src/vaapi/implib/libva-drm.so.tramp.S")
                         .file("src/vaapi/implib/libva.so.init.c")
                         .file("src/vaapi/implib/libva.so.tramp.S");
+
+                    builder
+                        .flag("-Isrc/nvidia/NvCodec/include")
+                        .flag("-Isrc/nvidia/NvCodec/NvCodec")
+                        .file("src/nvidia/NvCodec/NvCodec/NvDecoder/NvDecoder.cpp")
+                        .file("src/nvidia/NvCodec/NvCodec/NvEncoder/NvEncoder.cpp")
+                        .file("src/nvidia/NvCodec/NvCodec/NvEncoder/NvEncoderCuda.cpp")
+                        .file("src/nvidia/h264_encoder_impl.cpp")
+                        .file("src/nvidia/h264_decoder_impl.cpp")
+                        .file("src/nvidia/nvidia_decoder_factory.cpp")
+                        .file("src/nvidia/nvidia_encoder_factory.cpp")
+                        .file("src/nvidia/cuda_context.cpp")
+                        .file("src/nvidia/implib/libcuda.so.init.c")
+                        .file("src/nvidia/implib/libcuda.so.tramp.S")
+                        .file("src/nvidia/implib/libnvcuvid.so.init.c")
+                        .file("src/nvidia/implib/libnvcuvid.so.tramp.S")
+                        .flag("-Wno-deprecated-declarations");
                 }
                 _ => {}
             }
 
             builder.flag("-std=c++2a");
-=======
-            builder
-                .flag("-Isrc/nvidia/NvCodec/include")
-                .flag("-Isrc/nvidia/NvCodec/NvCodec")
-                .file("src/nvidia/NvCodec/NvCodec/NvDecoder/NvDecoder.cpp")
-                .file("src/nvidia/NvCodec/NvCodec/NvEncoder/NvEncoder.cpp")
-                .file("src/nvidia/NvCodec/NvCodec/NvEncoder/NvEncoderCuda.cpp")
-                .file("src/nvidia/h264_encoder_impl.cpp")
-                .file("src/nvidia/h264_decoder_impl.cpp")
-                .file("src/nvidia/nvidia_decoder_factory.cpp")
-                .file("src/nvidia/nvidia_encoder_factory.cpp")
-                .file("src/nvidia/cuda_context.cpp")
-                .file("src/nvidia/implib/libcuda.so.init.c")
-                .file("src/nvidia/implib/libcuda.so.tramp.S")
-                .file("src/nvidia/implib/libnvcuvid.so.init.c")
-                .file("src/nvidia/implib/libnvcuvid.so.tramp.S")
-                .flag("-std=c++2a")
-                .flag("-Wno-deprecated-declarations");
->>>>>>> 5ab5d38c
         }
         "macos" => {
             println!("cargo:rustc-link-lib=framework=Foundation");
