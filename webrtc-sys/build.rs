<<<<<<< HEAD
// Copyright 2024 LiveKit, Inc.
=======
// Copyright 2025 LiveKit, Inc.
>>>>>>> 7b03bf74
//
// Licensed under the Apache License, Version 2.0 (the "License");
// you may not use this file except in compliance with the License.
// You may obtain a copy of the License at
//
//     http://www.apache.org/licenses/LICENSE-2.0
//
// Unless required by applicable law or agreed to in writing, software
// distributed under the License is distributed on an "AS IS" BASIS,
// WITHOUT WARRANTIES OR CONDITIONS OF ANY KIND, either express or implied.
// See the License for the specific language governing permissions and
// limitations under the License.

<<<<<<< HEAD
use std::env;
=======
use std::path::Path;
use std::path::PathBuf;
use std::{env, path, process::Command};
>>>>>>> 7b03bf74

fn main() {
    if env::var("DOCS_RS").is_ok() {
        return;
    }

    let use_debug_lib = libwebrtc_build::rtc_debug_enabled();
    let use_dylib = !cfg!(feature = "static");
    let use_custom_rtc = libwebrtc_build::is_using_custom_webrtc();

<<<<<<< HEAD
    if !use_custom_rtc {
        libwebrtc_build::download_webrtc_if_needed(use_debug_lib, use_dylib).unwrap();
    }

    let mut rtc_path = libwebrtc_build::rtc_directory();
    if use_custom_rtc {
        rtc_path = libwebrtc_build::custom_rtc_directory().unwrap();
    }

    if use_dylib {
        if let Err(e) = libwebrtc_build::copy_dylib_to_target(&rtc_path) {
            println!("cargo:warning=failed to copy livekit_rtc dylib to target: {}", e);
        }

        libwebrtc_build::link_shared_library(&rtc_path);
    } else {
        libwebrtc_build::link_static_library(&rtc_path);
    }
=======
    let mut builder = cxx_build::bridges([
        "src/peer_connection.rs",
        "src/peer_connection_factory.rs",
        "src/media_stream.rs",
        "src/media_stream_track.rs",
        "src/audio_track.rs",
        "src/video_track.rs",
        "src/data_channel.rs",
        "src/frame_cryptor.rs",
        "src/jsep.rs",
        "src/candidate.rs",
        "src/rtp_parameters.rs",
        "src/rtp_sender.rs",
        "src/rtp_receiver.rs",
        "src/rtp_transceiver.rs",
        "src/rtc_error.rs",
        "src/webrtc.rs",
        "src/video_frame.rs",
        "src/video_frame_buffer.rs",
        "src/helper.rs",
        "src/yuv_helper.rs",
        "src/audio_resampler.rs",
        "src/android.rs",
        "src/prohibit_libsrtp_initialization.rs",
        "src/apm.rs",
    ]);

    builder.files(&[
        "src/peer_connection.cpp",
        "src/peer_connection_factory.cpp",
        "src/media_stream.cpp",
        "src/media_stream_track.cpp",
        "src/audio_track.cpp",
        "src/video_track.cpp",
        "src/data_channel.cpp",
        "src/jsep.cpp",
        "src/candidate.cpp",
        "src/rtp_receiver.cpp",
        "src/rtp_sender.cpp",
        "src/rtp_transceiver.cpp",
        "src/rtp_parameters.cpp",
        "src/rtc_error.cpp",
        "src/webrtc.cpp",
        "src/video_frame.cpp",
        "src/video_frame_buffer.cpp",
        "src/video_encoder_factory.cpp",
        "src/video_decoder_factory.cpp",
        "src/audio_device.cpp",
        "src/audio_resampler.cpp",
        "src/frame_cryptor.cpp",
        "src/global_task_queue.cpp",
        "src/prohibit_libsrtp_initialization.cpp",
        "src/apm.cpp",
    ]);

    let webrtc_dir = webrtc_sys_build::webrtc_dir();
    let webrtc_include = webrtc_dir.join("include");
    let webrtc_lib = webrtc_dir.join("lib");

    if !webrtc_dir.exists() {
        webrtc_sys_build::download_webrtc().unwrap();
    }

    builder.includes(&[
        path::PathBuf::from("./include"),
        webrtc_include.clone(),
        webrtc_include.join("third_party/abseil-cpp/"),
        webrtc_include.join("third_party/libyuv/include/"),
        webrtc_include.join("third_party/libc++/"),
        // For mac & ios
        webrtc_include.join("sdk/objc"),
        webrtc_include.join("sdk/objc/base"),
    ]);
    builder.define("WEBRTC_APM_DEBUG_DUMP", "0");

    println!("cargo:rustc-link-search=native={}", webrtc_lib.to_str().unwrap());

    for (key, value) in webrtc_sys_build::webrtc_defines() {
        let value = value.as_deref();
        builder.define(key.as_str(), value);
    }

    // Link webrtc library
    println!("cargo:rustc-link-lib=static=webrtc");

    let target_os = env::var("CARGO_CFG_TARGET_OS").unwrap();
    let target_arch = env::var("CARGO_CFG_TARGET_ARCH").unwrap();
    match target_os.as_str() {
        "windows" => {
            println!("cargo:rustc-link-lib=dylib=msdmo");
            println!("cargo:rustc-link-lib=dylib=wmcodecdspuuid");
            println!("cargo:rustc-link-lib=dylib=dmoguids");
            println!("cargo:rustc-link-lib=dylib=crypt32");
            println!("cargo:rustc-link-lib=dylib=iphlpapi");
            println!("cargo:rustc-link-lib=dylib=ole32");
            println!("cargo:rustc-link-lib=dylib=secur32");
            println!("cargo:rustc-link-lib=dylib=winmm");
            println!("cargo:rustc-link-lib=dylib=ws2_32");
            println!("cargo:rustc-link-lib=dylib=strmiids");
            println!("cargo:rustc-link-lib=dylib=d3d11");
            println!("cargo:rustc-link-lib=dylib=gdi32");
            println!("cargo:rustc-link-lib=dylib=dxgi");
            println!("cargo:rustc-link-lib=dylib=dwmapi");
            println!("cargo:rustc-link-lib=dylib=shcore");

            //let path = env::current_dir().unwrap();
            //println!("cargo:rustc-link-search=native={}/vaapi-windows/x64/lib", path.display());
            //println!("cargo:rustc-link-lib=dylib=va");
            //println!("cargo:rustc-link-lib=dylib=va_win32");

            builder
                //.include("./vaapi-windows/DirectX-Headers-1.0/include")
                //.include(path::PathBuf::from("./vaapi-windows/x64/include"))
                //.file("vaapi-windows/DirectX-Headers-1.0/src/dxguids.cpp")
                //.file("src/vaapi/vaapi_display_win32.cpp")
                //.file("src/vaapi/vaapi_h264_encoder_wrapper.cpp")
                //.file("src/vaapi/vaapi_encoder_factory.cpp")
                //.file("src/vaapi/h264_encoder_impl.cpp")
                .flag("/std:c++20")
                //.flag("/wd4819")
                //.flag("/wd4068")
                .flag("/EHsc");
        }
        "linux" => {
            println!("cargo:rustc-link-lib=dylib=rt");
            println!("cargo:rustc-link-lib=dylib=dl");
            println!("cargo:rustc-link-lib=dylib=pthread");
            println!("cargo:rustc-link-lib=dylib=m");

            let x86 = target_arch == "x86_64" || target_arch == "i686";
            let arm = target_arch == "aarch64" || target_arch.contains("arm");

            if x86 {
                // Do not use pkg_config::probe_library because libva is dlopened
                // and pkg_config::probe_library would link it.
                let libva_include = pkg_config::get_variable("libva", "includedir")
                    .expect("libva development headers not found");
                builder
                    .include(libva_include)
                    .file("src/vaapi/vaapi_display_drm.cpp")
                    .file("src/vaapi/vaapi_h264_encoder_wrapper.cpp")
                    .file("src/vaapi/vaapi_encoder_factory.cpp")
                    .file("src/vaapi/h264_encoder_impl.cpp")
                    .file("src/vaapi/implib/libva-drm.so.init.c")
                    .file("src/vaapi/implib/libva-drm.so.tramp.S")
                    .file("src/vaapi/implib/libva.so.init.c")
                    .file("src/vaapi/implib/libva.so.tramp.S")
                    .flag("-DUSE_VAAPI_VIDEO_CODEC=1");
            }

            if x86 || arm {
                let cuda_home = PathBuf::from(match env::var("CUDA_HOME") {
                    Ok(p) => p,
                    Err(_) => "/usr/local/cuda".to_owned(),
                });
                let cuda_include_dir = cuda_home.join("include");

                // libcuda and libnvcuvid are dlopened, so do not link them.
                if cuda_include_dir.join("cuda.h").exists() {
                    builder
                        .include(cuda_include_dir)
                        .flag("-Isrc/nvidia/NvCodec/include")
                        .flag("-Isrc/nvidia/NvCodec/NvCodec")
                        .file("src/nvidia/NvCodec/NvCodec/NvDecoder/NvDecoder.cpp")
                        .file("src/nvidia/NvCodec/NvCodec/NvEncoder/NvEncoder.cpp")
                        .file("src/nvidia/NvCodec/NvCodec/NvEncoder/NvEncoderCuda.cpp")
                        .file("src/nvidia/h264_encoder_impl.cpp")
                        .file("src/nvidia/h264_decoder_impl.cpp")
                        .file("src/nvidia/nvidia_decoder_factory.cpp")
                        .file("src/nvidia/nvidia_encoder_factory.cpp")
                        .file("src/nvidia/cuda_context.cpp")
                        .file("src/nvidia/implib/libcuda.so.init.c")
                        .file("src/nvidia/implib/libcuda.so.tramp.S")
                        .file("src/nvidia/implib/libnvcuvid.so.init.c")
                        .file("src/nvidia/implib/libnvcuvid.so.tramp.S")
                        .flag("-Wno-deprecated-declarations")
                        .flag("-DUSE_NVIDIA_VIDEO_CODEC=1");
                } else {
                    println!("cargo:warning=cuda.h not found; building without hardware accelerated video codec support for NVidia GPUs");
                }
            }

            builder.flag("-Wno-changes-meaning").flag("-std=c++20");
        }
        "macos" => {
            println!("cargo:rustc-link-lib=framework=Foundation");
            println!("cargo:rustc-link-lib=framework=AVFoundation");
            println!("cargo:rustc-link-lib=framework=CoreAudio");
            println!("cargo:rustc-link-lib=framework=AudioToolbox");
            println!("cargo:rustc-link-lib=framework=Appkit");
            println!("cargo:rustc-link-lib=framework=CoreMedia");
            println!("cargo:rustc-link-lib=framework=CoreGraphics");
            println!("cargo:rustc-link-lib=framework=VideoToolbox");
            println!("cargo:rustc-link-lib=framework=CoreVideo");
            println!("cargo:rustc-link-lib=framework=OpenGL");
            println!("cargo:rustc-link-lib=framework=Metal");
            println!("cargo:rustc-link-lib=framework=MetalKit");
            println!("cargo:rustc-link-lib=framework=QuartzCore");
            println!("cargo:rustc-link-lib=framework=IOKit");
            println!("cargo:rustc-link-lib=framework=IOSurface");
            println!("cargo:rustc-link-lib=framework=ScreenCaptureKit");

            configure_darwin_sysroot(&mut builder);

            builder
                .file("src/objc_video_factory.mm")
                .file("src/objc_video_frame_buffer.mm")
                .flag("-stdlib=libc++")
                .flag("-std=c++20")
                .flag("-Wno-nullability-completeness");
        }
        "ios" => {
            println!("cargo:rustc-link-lib=framework=Foundation");
            println!("cargo:rustc-link-lib=framework=CoreFoundation");
            println!("cargo:rustc-link-lib=framework=AVFoundation");
            println!("cargo:rustc-link-lib=framework=CoreAudio");
            println!("cargo:rustc-link-lib=framework=UIKit");
            println!("cargo:rustc-link-lib=framework=CoreVideo");
            println!("cargo:rustc-link-lib=framework=CoreGraphics");
            println!("cargo:rustc-link-lib=framework=CoreMedia");
            println!("cargo:rustc-link-lib=framework=VideoToolbox");
            println!("cargo:rustc-link-lib=framework=AudioToolbox");
            println!("cargo:rustc-link-lib=framework=OpenGLES");
            println!("cargo:rustc-link-lib=framework=GLKit");
            println!("cargo:rustc-link-lib=framework=Metal");
            println!("cargo:rustc-link-lib=framework=MetalKit");
            println!("cargo:rustc-link-lib=framework=Network");
            println!("cargo:rustc-link-lib=framework=QuartzCore");

            configure_darwin_sysroot(&mut builder);

            builder
                .file("src/objc_video_factory.mm")
                .file("src/objc_video_frame_buffer.mm")
                .flag("-std=c++20");
        }
        "android" => {
            webrtc_sys_build::configure_jni_symbols().unwrap();

            println!("cargo:rustc-link-lib=EGL");
            println!("cargo:rustc-link-lib=OpenSLES");
            println!("cargo:rustc-link-lib=c++_static");
            println!("cargo:rustc-link-lib=c++abi");

            configure_android_sysroot(&mut builder);
            builder.file("src/android.cpp").flag("-std=c++20");
        }
        _ => {
            panic!("Unsupported target, {}", target_os);
        }
    }

    // TODO(theomonnom) Only add this define when building tests
    builder.define("LIVEKIT_TEST", None);
    builder.warnings(false).compile("webrtcsys-cxx");

    for entry in glob::glob("./src/**/*.cpp").unwrap() {
        println!("cargo:rerun-if-changed={}", entry.unwrap().display());
    }

    for entry in glob::glob("./src/**/*.mm").unwrap() {
        println!("cargo:rerun-if-changed={}", entry.unwrap().display());
    }

    for entry in glob::glob("./include/**/*.h").unwrap() {
        println!("cargo:rerun-if-changed={}", entry.unwrap().display());
    }

    if target_os.as_str() == "android" {
        copy_libwebrtc_jar(&PathBuf::from(Path::new(&webrtc_dir)));
    }
}

fn copy_libwebrtc_jar(webrtc_dir: &PathBuf) {
    let jar_path = webrtc_dir.join("libwebrtc.jar");
    let output_path = get_output_path();
    let output_jar_path = output_path.join("libwebrtc.jar");
    let res = std::fs::copy(jar_path, output_jar_path);
    if let Err(e) = res {
        println!("Failed to copy libwebrtc.jar: {}", e);
    }
}

fn get_output_path() -> PathBuf {
    let manifest_dir_string = env::var("CARGO_MANIFEST_DIR").unwrap();
    let build_type = env::var("PROFILE").unwrap();
    let build_target = env::var("TARGET").unwrap();
    let path =
        Path::new(&manifest_dir_string).join("../target").join(build_target).join(build_type);
    return PathBuf::from(path);
}

fn configure_darwin_sysroot(builder: &mut cc::Build) {
    let target_os = webrtc_sys_build::target_os();

    let sdk = match target_os.as_str() {
        "mac" => "macosx",
        "ios-device" => "iphoneos",
        "ios-simulator" => "iphonesimulator",
        _ => panic!("Unsupported target_os: {}", target_os),
    };

    let clang_rt = match target_os.as_str() {
        "mac" => "clang_rt.osx",
        "ios-device" => "clang_rt.ios",
        "ios-simulator" => "clang_rt.iossim",
        _ => panic!("Unsupported target_os: {}", target_os),
    };

    println!("cargo:rustc-link-lib={}", clang_rt);
    println!("cargo:rustc-link-arg=-ObjC");

    let sysroot = Command::new("xcrun").args(["--sdk", sdk, "--show-sdk-path"]).output().unwrap();

    let sysroot = String::from_utf8_lossy(&sysroot.stdout);
    let sysroot = sysroot.trim();

    let search_dirs = Command::new("cc").arg("--print-search-dirs").output().unwrap();

    let search_dirs = String::from_utf8_lossy(&search_dirs.stdout);
    for line in search_dirs.lines() {
        if line.contains("libraries: =") {
            let path = line.split('=').nth(1).unwrap();
            let path = format!("{}/lib/darwin", path);
            println!("cargo:rustc-link-search={}", path);
        }
    }

    builder.flag(format!("-isysroot{}", sysroot).as_str());
}

fn configure_android_sysroot(builder: &mut cc::Build) {
    let toolchain = webrtc_sys_build::android_ndk_toolchain().unwrap();
    let sysroot = toolchain.join("sysroot").canonicalize().unwrap();
    builder.flag(format!("-isysroot{}", sysroot.display()).as_str());
>>>>>>> 7b03bf74
}<|MERGE_RESOLUTION|>--- conflicted
+++ resolved
@@ -1,8 +1,4 @@
-<<<<<<< HEAD
-// Copyright 2024 LiveKit, Inc.
-=======
 // Copyright 2025 LiveKit, Inc.
->>>>>>> 7b03bf74
 //
 // Licensed under the Apache License, Version 2.0 (the "License");
 // you may not use this file except in compliance with the License.
@@ -16,96 +12,72 @@
 // See the License for the specific language governing permissions and
 // limitations under the License.
 
-<<<<<<< HEAD
-use std::env;
-=======
 use std::path::Path;
 use std::path::PathBuf;
 use std::{env, path, process::Command};
->>>>>>> 7b03bf74
 
 fn main() {
     if env::var("DOCS_RS").is_ok() {
         return;
     }
 
-    let use_debug_lib = libwebrtc_build::rtc_debug_enabled();
-    let use_dylib = !cfg!(feature = "static");
-    let use_custom_rtc = libwebrtc_build::is_using_custom_webrtc();
-
-<<<<<<< HEAD
-    if !use_custom_rtc {
-        libwebrtc_build::download_webrtc_if_needed(use_debug_lib, use_dylib).unwrap();
-    }
-
-    let mut rtc_path = libwebrtc_build::rtc_directory();
-    if use_custom_rtc {
-        rtc_path = libwebrtc_build::custom_rtc_directory().unwrap();
-    }
-
-    if use_dylib {
-        if let Err(e) = libwebrtc_build::copy_dylib_to_target(&rtc_path) {
-            println!("cargo:warning=failed to copy livekit_rtc dylib to target: {}", e);
-        }
-
-        libwebrtc_build::link_shared_library(&rtc_path);
-    } else {
-        libwebrtc_build::link_static_library(&rtc_path);
-    }
-=======
+    //let use_debug_lib = webrtc_sys_build::rtc_debug_enabled();
+    //let use_dylib = !cfg!(feature = "static");
+    //let use_custom_rtc = webrtc_sys_build::is_using_custom_webrtc();
+
     let mut builder = cxx_build::bridges([
-        "src/peer_connection.rs",
-        "src/peer_connection_factory.rs",
-        "src/media_stream.rs",
-        "src/media_stream_track.rs",
-        "src/audio_track.rs",
-        "src/video_track.rs",
-        "src/data_channel.rs",
-        "src/frame_cryptor.rs",
-        "src/jsep.rs",
-        "src/candidate.rs",
-        "src/rtp_parameters.rs",
-        "src/rtp_sender.rs",
-        "src/rtp_receiver.rs",
-        "src/rtp_transceiver.rs",
-        "src/rtc_error.rs",
-        "src/webrtc.rs",
-        "src/video_frame.rs",
-        "src/video_frame_buffer.rs",
-        "src/helper.rs",
-        "src/yuv_helper.rs",
-        "src/audio_resampler.rs",
-        "src/android.rs",
-        "src/prohibit_libsrtp_initialization.rs",
-        "src/apm.rs",
+        // "src/peer_connection.rs",
+        // "src/peer_connection_factory.rs",
+        // "src/media_stream.rs",
+        // "src/media_stream_track.rs",
+        // "src/audio_track.rs",
+        // "src/video_track.rs",
+        // "src/data_channel.rs",
+        // "src/frame_cryptor.rs",
+        // "src/jsep.rs",
+        // "src/candidate.rs",
+        // "src/rtp_parameters.rs",
+        // "src/rtp_sender.rs",
+        // "src/rtp_receiver.rs",
+        // "src/rtp_transceiver.rs",
+        // "src/rtc_error.rs",
+        // "src/webrtc.rs",
+        // "src/video_frame.rs",
+        // "src/video_frame_buffer.rs",
+        // "src/helper.rs",
+        // "src/yuv_helper.rs",
+        // "src/audio_resampler.rs",
+        // "src/android.rs",
+        // "src/prohibit_libsrtp_initialization.rs",
+        // "src/apm.rs",
     ]);
 
     builder.files(&[
-        "src/peer_connection.cpp",
-        "src/peer_connection_factory.cpp",
-        "src/media_stream.cpp",
-        "src/media_stream_track.cpp",
-        "src/audio_track.cpp",
-        "src/video_track.cpp",
-        "src/data_channel.cpp",
-        "src/jsep.cpp",
-        "src/candidate.cpp",
-        "src/rtp_receiver.cpp",
-        "src/rtp_sender.cpp",
-        "src/rtp_transceiver.cpp",
-        "src/rtp_parameters.cpp",
-        "src/rtc_error.cpp",
-        "src/webrtc.cpp",
-        "src/video_frame.cpp",
-        "src/video_frame_buffer.cpp",
-        "src/video_encoder_factory.cpp",
-        "src/video_decoder_factory.cpp",
-        "src/audio_device.cpp",
-        "src/audio_resampler.cpp",
-        "src/frame_cryptor.cpp",
-        "src/global_task_queue.cpp",
-        "src/prohibit_libsrtp_initialization.cpp",
-        "src/apm.cpp",
+        // "src/peer_connection.cpp",
+        // "src/peer_connection_factory.cpp",
+        // "src/media_stream.cpp",
+        // "src/media_stream_track.cpp",
+        // "src/audio_track.cpp",
+        // "src/video_track.cpp",
+        // "src/data_channel.cpp",
+        // "src/jsep.cpp",
+        // "src/candidate.cpp",
+        // "src/rtp_receiver.cpp",
+        // "src/rtp_sender.cpp",
+        // "src/rtp_transceiver.cpp",
+        // "src/rtp_parameters.cpp",
+        // "src/rtc_error.cpp",
+        // "src/webrtc.cpp",
+        // "src/video_frame.cpp",
+        // "src/video_frame_buffer.cpp",
+        // "src/video_encoder_factory.cpp",
+        // "src/video_decoder_factory.cpp",
+        // "src/audio_device.cpp",
+        // "src/audio_resampler.cpp",
+        // "src/frame_cryptor.cpp",
+        // "src/global_task_queue.cpp",
+        // "src/prohibit_libsrtp_initialization.cpp",
+        // "src/apm.cpp",
     ]);
 
     let webrtc_dir = webrtc_sys_build::webrtc_dir();
@@ -388,5 +360,4 @@
     let toolchain = webrtc_sys_build::android_ndk_toolchain().unwrap();
     let sysroot = toolchain.join("sysroot").canonicalize().unwrap();
     builder.flag(format!("-isysroot{}", sysroot.display()).as_str());
->>>>>>> 7b03bf74
 }