use thiserror::Error;

#[cfg_attr(target_arch = "wasm32", path = "web/mod.rs")]
#[cfg_attr(not(target_arch = "wasm32"), path = "native/mod.rs")]
mod imp;

#[derive(Debug, Copy, Clone, PartialEq, Eq)]
pub enum MediaType {
    Audio,
    Video,
    Data,
    Unsupported,
}

#[derive(Debug, Copy, Clone, PartialEq, Eq)]
pub enum RtcErrorType {
    Internal,
    InvalidSdp,
    InvalidState,
}

#[derive(Error, Debug)]
#[error("an RtcError occured: {error_type:?} - {message}")]
pub struct RtcError {
    pub error_type: RtcErrorType,
    pub message: String,
}

pub mod audio_frame;
pub mod audio_source;
pub mod audio_stream;
pub mod audio_track;
pub mod data_channel;
pub mod ice_candidate;
pub mod media_stream;
pub mod media_stream_track;
pub mod peer_connection;
pub mod peer_connection_factory;
pub mod prelude;
pub mod rtp_parameters;
pub mod rtp_receiver;
pub mod rtp_sender;
pub mod rtp_transceiver;
pub mod session_description;
pub mod video_frame;
pub mod video_source;
pub mod video_stream;
<<<<<<< HEAD
pub mod encoded_frame_stream;
pub mod encoded_frame;
=======
pub mod video_track;
>>>>>>> 55bda130

#[cfg(not(target_arch = "wasm32"))]
pub mod native {
    pub use crate::imp::audio_resampler;
    pub use crate::imp::yuv_helper;
    pub use webrtc_sys::webrtc::ffi::create_random_uuid;
}<|MERGE_RESOLUTION|>--- conflicted
+++ resolved
@@ -45,12 +45,9 @@
 pub mod video_frame;
 pub mod video_source;
 pub mod video_stream;
-<<<<<<< HEAD
 pub mod encoded_frame_stream;
 pub mod encoded_frame;
-=======
 pub mod video_track;
->>>>>>> 55bda130
 
 #[cfg(not(target_arch = "wasm32"))]
 pub mod native {
