pub mod enum_dispatch;
<<<<<<< HEAD
pub mod observer;

#[cfg(not(feature = "json"))]
mod livekit {
    pub mod google {
        pub mod protobuf {
            include!(concat!(env!("OUT_DIR"), "/google.protobuf.rs"));
        }
    }

    include!(concat!(env!("OUT_DIR"), "/livekit.rs"));
}

#[cfg(feature = "json")]
mod livekit {
    include!(concat!(env!("OUT_DIR"), "/livekit.rs"));
    include!(concat!(env!("OUT_DIR"), "/livekit.serde.rs"));
}
=======
pub mod livekit;
pub mod observer;
>>>>>>> 4e8f0b30

pub use livekit::*;<|MERGE_RESOLUTION|>--- conflicted
+++ resolved
@@ -1,26 +1,5 @@
 pub mod enum_dispatch;
-<<<<<<< HEAD
+pub mod livekit;
 pub mod observer;
 
-#[cfg(not(feature = "json"))]
-mod livekit {
-    pub mod google {
-        pub mod protobuf {
-            include!(concat!(env!("OUT_DIR"), "/google.protobuf.rs"));
-        }
-    }
-
-    include!(concat!(env!("OUT_DIR"), "/livekit.rs"));
-}
-
-#[cfg(feature = "json")]
-mod livekit {
-    include!(concat!(env!("OUT_DIR"), "/livekit.rs"));
-    include!(concat!(env!("OUT_DIR"), "/livekit.serde.rs"));
-}
-=======
-pub mod livekit;
-pub mod observer;
->>>>>>> 4e8f0b30
-
 pub use livekit::*;