[package]
name = "livekit-protocol"
version = "0.3.3"
edition = "2021"
license = "Apache-2.0"
description = "Livekit protocol and utilities for the Rust SDK"
repository = "https://github.com/livekit/rust-sdks"

[dependencies]
<<<<<<< HEAD
livekit-runtime = { path = "../livekit-runtime", version = "0.3.0", features = [ "tokio" ] }
tokio = { version = "1", default-features = false, features = [ "sync", "macros", "time", "net" ] }
=======
livekit-runtime = { path = "../livekit-runtime", version = "0.3.0" }
tokio = { version = "1", default-features = false, features = [ "sync", "macros", "rt" ] }
>>>>>>> 01c81bb5
futures-util = { version = "0.3", features = ["sink"] }
parking_lot = "0.12"
prost = "0.12"
prost-types = "0.12"

serde = "1.0"
pbjson = "0.6"
pbjson-types = "0.6"
thiserror = "1.0"<|MERGE_RESOLUTION|>--- conflicted
+++ resolved
@@ -7,13 +7,8 @@
 repository = "https://github.com/livekit/rust-sdks"
 
 [dependencies]
-<<<<<<< HEAD
 livekit-runtime = { path = "../livekit-runtime", version = "0.3.0", features = [ "tokio" ] }
-tokio = { version = "1", default-features = false, features = [ "sync", "macros", "time", "net" ] }
-=======
-livekit-runtime = { path = "../livekit-runtime", version = "0.3.0" }
-tokio = { version = "1", default-features = false, features = [ "sync", "macros", "rt" ] }
->>>>>>> 01c81bb5
+tokio = { version = "1", default-features = false, features = [ "sync", "macros", "time", "net", "rt"  ] }
 futures-util = { version = "0.3", features = ["sink"] }
 parking_lot = "0.12"
 prost = "0.12"
